/*
 * cfg.c
 *
 * Copyright (C) 2008-2014 Aerospike, Inc.
 *
 * Portions may be licensed to Aerospike, Inc. under one or more contributor
 * license agreements.
 *
 * This program is free software: you can redistribute it and/or modify it under
 * the terms of the GNU Affero General Public License as published by the Free
 * Software Foundation, either version 3 of the License, or (at your option) any
 * later version.
 *
 * This program is distributed in the hope that it will be useful, but WITHOUT
 * ANY WARRANTY; without even the implied warranty of MERCHANTABILITY or FITNESS
 * FOR A PARTICULAR PURPOSE. See the GNU Affero General Public License for more
 * details.
 *
 * You should have received a copy of the GNU Affero General Public License
 * along with this program.  If not, see http://www.gnu.org/licenses/
 */

#include "base/cfg.h"

#include <errno.h>
#include <grp.h>
#include <limits.h>
#include <pthread.h>
#include <pwd.h>
#include <stdbool.h>
#include <stddef.h>
#include <stdint.h>
#include <stdio.h>
#include <string.h>
#include <sys/resource.h>

#include "xdr_config.h"

#include "aerospike/mod_lua_config.h"
#include "citrusleaf/alloc.h"
#include "citrusleaf/cf_atomic.h"
#include "citrusleaf/cf_clock.h"
#include "citrusleaf/cf_shash.h"

#include "cf_str.h"
#include "fault.h"
#include "hist.h"
#include "hist_track.h"
#include "msg.h"
#include "olock.h"
#include "util.h"

#include "base/cluster_config.h"
#include "base/datamodel.h"
#include "base/proto.h"
#include "base/secondary_index.h"
#include "base/security_config.h"
<<<<<<< HEAD
#include "base/ldt.h"
=======
#include "base/transaction_policy.h"
>>>>>>> 62a8bcd3
#include "fabric/migrate.h"


//==========================================================
// Globals.
//

// The runtime configuration instance.
as_config g_config;


//==========================================================
// Forward declarations.
//

void cfg_add_mesh_seed_addr_port(char* addr, int port);
as_set* cfg_add_set(as_namespace* ns);
void cfg_add_storage_file(as_namespace* ns, char* file_name);
void cfg_add_storage_device(as_namespace* ns, char* device_name);
void cfg_init_si_var(as_namespace* ns);
uint32_t cfg_obj_size_hist_max(uint32_t hist_max);
void cfg_create_all_histograms();
int cfg_reset_self_node(as_config* config_p);
void cfg_use_hardware_values(as_config* c);


//==========================================================
// Helper - set as_config defaults.
//

void
cfg_set_defaults()
{
	as_config *c = &g_config;

	memset(c, 0, sizeof(as_config));

	// Service defaults.
	c->paxos_single_replica_limit = 1; // by default all clusters obey replication counts
	c->n_service_threads = 4;
	c->n_transaction_queues = 4; // calculated when use_queue_per_device is set, see thr_tsvc_queue_init()
	c->n_transaction_threads_per_queue = 4;
	c->n_proto_fd_max = 15000;
	c->allow_inline_transactions = true; // allow data-in-memory namespaces to process transactions in service threads
	c->batch_max_requests = 5000; // maximum requests/digests in a single batch
	c->batch_priority = 200; // # of rows between a quick context switch?
	c->n_batch_threads = 4;
	c->n_fabric_workers = 16;
	c->fb_health_bad_pct = 0; // percent of successful messages in a burst at/below which node is deemed bad
	c->fb_health_good_pct = 50; // percent of successful messages in a burst at/above which node is deemed ok
	c->fb_health_msg_per_burst = 0; // health probe paxos messages per "burst", 0 disables feature
	c->fb_health_msg_timeout = 200; // milliseconds after which to give up on health probe message
	c->hist_track_back = 1800;
	c->hist_track_slice = 10;
	c->n_info_threads = 16;
	c->microbenchmarks = false;
	c->migrate_max_num_incoming = AS_MIGRATE_DEFAULT_MAX_NUM_INCOMING; // for receiver-side migration flow-control
	c->migrate_read_priority = 10; // # of rows between a quick context switch? not a great way to tune
	c->migrate_read_sleep = 500; // # of rows between a quick context switch? not a great way to tune
	c->migrate_rx_lifetime_ms = AS_MIGRATE_DEFAULT_RX_LIFETIME_MS; // for debouncing re-transmitted migrate start messages
	c->n_migrate_threads = 1;
	c->migrate_xmit_hwm = 10; // these are actually far more interesting for tuning parameters
	c->migrate_xmit_lwm = 5; // because the monitor the queue depth
	c->migrate_xmit_priority = 40; // # of rows between a quick context switch? not a great way to tune
	c->migrate_xmit_sleep = 500; // # of rows between a quick context switch? not a great way to tune
	c->nsup_period = 120; // run nsup once every 2 minutes
	c->nsup_startup_evict = true;
	c->paxos_max_cluster_size = AS_CLUSTER_DEFAULT_SZ; // default the maximum cluster size to a "reasonable" value
	c->paxos_protocol = AS_PAXOS_PROTOCOL_V3; // default to 3.0 "sindex" paxos protocol version
	c->paxos_recovery_policy = AS_PAXOS_RECOVERY_POLICY_MANUAL; // default to the manual paxos recovery policy
	c->paxos_retransmit_period = 5; // run paxos retransmit once every 5 seconds
	c->proto_fd_idle_ms = 60000; // 1 minute reaping of proto file descriptors
	c->run_as_daemon = true; // set false only to run in debugger & see console output
	c->scan_priority = 200; // # of rows between a quick context switch?
	c->scan_sleep = 1; // amount of time scan thread will sleep between two context switch
	c->storage_benchmarks = false;
	c->ldt_benchmarks = false;
	c->ticker_interval = 10;
	c->transaction_max_ns = 1000 * 1000 * 1000; // 1 second
	c->transaction_pending_limit = 20;
	c->transaction_repeatable_read = false;
	c->transaction_retry_ms = 1000;
	as_sindex_gconfig_default(c);
	as_query_gconfig_default(c);
	c->work_directory = "/opt/aerospike";
	c->dump_message_above_size = PROTO_SIZE_MAX;
	c->fabric_dump_msgs = false;
	c->max_msgs_per_type = -1; // by default, the maximum number of "msg" objects per type is unlimited
	c->memory_accounting = false;
	c->asmalloc_enabled = true;

	// Network service defaults.
	c->socket.proto = SOCK_STREAM; // not configurable, but addr and port are
	c->socket_reuse_addr = true;

	// Network heartbeat defaults.
	c->hb_mode = AS_HB_MODE_UNDEF; // must supply heartbeat mode in the configuration file
	c->hb_interval = 150;
	c->hb_timeout = 10;
	c->hb_mesh_rw_retry_timeout = 500;
	c->hb_protocol = AS_HB_PROTOCOL_V2; // default to the latest heartbeat protocol version

	// Network info defaults.
	c->info_fastpath_enabled = true; // by default, don't force Info requests to go through the transaction queue

	// XDR defaults.
	xdr_config_defaults(&(c->xdr_cfg));

	for (int i = 0; i < g_config.paxos_max_cluster_size; i++) {
		c->xdr_lastship[i].node = 0;

		for (int j = 0; j < DC_MAX_NUM; j++) {
			c->xdr_lastship[i].time[j] = 0;
		}

		c->xdr_clmap[i] = 0;
	}

	for (int j = 0; j < DC_MAX_NUM; j++) {
		c->xdr_self_lastshiptime[j] = 0;
	}

	// Mod-lua defaults.
	c->mod_lua.server_mode      = true;
	c->mod_lua.cache_enabled    = true;
	strcpy(c->mod_lua.system_path, "/opt/aerospike/sys/udf/lua");
	strcpy(c->mod_lua.user_path, "/opt/aerospike/usr/udf/lua");

	// Cluster Topology: With the new Rack Aware feature, we allow the customers
	// to define their nodes and groups with THEIR names, and thus overrule the
	// autogenerate node ID based on MAC address and port (i.e. Hardware
	// config). The DEFAULT value for "cluster mode" will be the old style -->
	// No Topology. We have to see a CLUSTER definition of "static" or "dynamic"
	// in the config file in order to change to the new mode.
	c->cluster_mode = CL_MODE_NO_TOPOLOGY;

	// TODO - security set default config API?
	c->sec_cfg.privilege_refresh_period = 60 * 5; // refresh socket privileges every 5 minutes
	c->sec_cfg.syslog_local = AS_SYSLOG_NONE;

	// TODO - not sure why these are in configuration - just to be global?
	cf_atomic_int_set(&c->migrate_num_incoming, 0);
	cf_atomic_int_set(&c->migrate_num_incoming_accepted, 0);
	cf_atomic_int_set(&c->migrate_num_incoming_refused, 0);
	c->start_ms = cf_getms();
	c->record_locks = olock_create(16 * 1024, true); // TODO - configurable number of locks?

	c->namespaces = 0;
}


//==========================================================
// All configuration items must have a switch() case
// identifier somewhere in this enum. The order is not
// important, other than for organizational sanity.
//

typedef enum {
	// Generic:
	// Token not found:
	CASE_NOT_FOUND,
	// End of parsing context:
	CASE_CONTEXT_END,

	// Top-level options:
	// In canonical configuration file order:
	CASE_SERVICE_BEGIN,
	CASE_LOG_BEGIN,
	CASE_NETWORK_BEGIN,
	CASE_NAMESPACE_BEGIN,
	// For XDR only:
	CASE_XDR_BEGIN,
	// Recent (non-2.x) functionality:
	CASE_MOD_LUA_BEGIN,
	CASE_CLUSTER_BEGIN,
	CASE_SECURITY_BEGIN,

	// Service options:
	// Normally visible, in canonical configuration file order:
	CASE_SERVICE_USER,
	CASE_SERVICE_GROUP,
	CASE_SERVICE_PAXOS_SINGLE_REPLICA_LIMIT,
	CASE_SERVICE_PIDFILE,
	CASE_SERVICE_SERVICE_THREADS,
	CASE_SERVICE_TRANSACTION_QUEUES,
	CASE_SERVICE_TRANSACTION_THREADS_PER_QUEUE,
	CASE_SERVICE_CLIENT_FD_MAX, // renamed
	CASE_SERVICE_PROTO_FD_MAX,
	// Normally hidden:
	CASE_SERVICE_ALLOW_INLINE_TRANSACTIONS,
	CASE_SERVICE_AUTO_DUN,
	CASE_SERVICE_AUTO_UNDUN,
	CASE_SERVICE_BATCH_MAX_REQUESTS,
	CASE_SERVICE_BATCH_PRIORITY,
	CASE_SERVICE_BATCH_THREADS,
	CASE_SERVICE_FABRIC_WORKERS,
	CASE_SERVICE_FB_HEALTH_BAD_PCT,
	CASE_SERVICE_FB_HEALTH_GOOD_PCT,
	CASE_SERVICE_FB_HEALTH_MSG_PER_BURST,
	CASE_SERVICE_FB_HEALTH_MSG_TIMEOUT,
	CASE_SERVICE_GENERATION_DISABLE,
	CASE_SERVICE_HIST_TRACK_BACK,
	CASE_SERVICE_HIST_TRACK_SLICE,
	CASE_SERVICE_HIST_TRACK_THRESHOLDS,
	CASE_SERVICE_INFO_THREADS,
	CASE_SERVICE_MICROBENCHMARKS,
	CASE_SERVICE_MIGRATE_MAX_NUM_INCOMING,
	CASE_SERVICE_MIGRATE_READ_PRIORITY,
	CASE_SERVICE_MIGRATE_READ_SLEEP,
	CASE_SERVICE_MIGRATE_RX_LIFETIME_MS,
	CASE_SERVICE_MIGRATE_THREADS,
	CASE_SERVICE_MIGRATE_XMIT_HWM,
	CASE_SERVICE_MIGRATE_XMIT_LWM,
	CASE_SERVICE_MIGRATE_PRIORITY, // renamed
	CASE_SERVICE_MIGRATE_XMIT_PRIORITY,
	CASE_SERVICE_MIGRATE_XMIT_SLEEP,
	CASE_SERVICE_NSUP_DELETE_SLEEP,
	CASE_SERVICE_NSUP_PERIOD,
	CASE_SERVICE_NSUP_STARTUP_EVICT,
	CASE_SERVICE_PAXOS_MAX_CLUSTER_SIZE,
	CASE_SERVICE_PAXOS_PROTOCOL,
	CASE_SERVICE_PAXOS_RECOVERY_POLICY,
	CASE_SERVICE_PAXOS_RETRANSMIT_PERIOD,
	CASE_SERVICE_PROTO_FD_IDLE_MS,
	CASE_SERVICE_QUERY_IN_TRANSACTION_THREAD,
	CASE_SERVICE_REPLICATION_FIRE_AND_FORGET,
	CASE_SERVICE_RESPOND_CLIENT_ON_MASTER_COMPLETION,
	CASE_SERVICE_RUN_AS_DAEMON,
	CASE_SERVICE_SCAN_PRIORITY,
	CASE_SERVICE_SINDEX_DATA_MAX_MEMORY,
	CASE_SERVICE_SNUB_NODES,
	CASE_SERVICE_STORAGE_BENCHMARKS,
	CASE_SERVICE_LDT_BENCHMARKS,
	CASE_SERVICE_TICKER_INTERVAL,
	CASE_SERVICE_TRANSACTION_DUPLICATE_THREADS,
	CASE_SERVICE_TRANSACTION_MAX_MS,
	CASE_SERVICE_TRANSACTION_PENDING_LIMIT,
	CASE_SERVICE_TRANSACTION_REPEATABLE_READ,
	CASE_SERVICE_TRANSACTION_RETRY_MS,
	CASE_SERVICE_UDF_RUNTIME_MAX_GMEMORY,
	CASE_SERVICE_UDF_RUNTIME_MAX_MEMORY,
	CASE_SERVICE_USE_QUEUE_PER_DEVICE,
	CASE_SERVICE_WORK_DIRECTORY,
	CASE_SERVICE_WRITE_DUPLICATE_RESOLUTION_DISABLE,
	// For special debugging or bug-related repair:
	CASE_SERVICE_ASMALLOC_ENABLED,
	CASE_SERVICE_DUMP_MESSAGE_ABOVE_SIZE,
	CASE_SERVICE_FABRIC_DUMP_MSGS,
	CASE_SERVICE_MAX_MSGS_PER_TYPE,
	CASE_SERVICE_MEMORY_ACCOUNTING,
	CASE_SERVICE_PROLE_EXTRA_TTL,
	// Deprecated:
	CASE_SERVICE_BATCH_RETRANSMIT,
	CASE_SERVICE_CLIB_LIBRARY,
	CASE_SERVICE_DEFRAG_QUEUE_ESCAPE,
	CASE_SERVICE_DEFRAG_QUEUE_HWM,
	CASE_SERVICE_DEFRAG_QUEUE_LWM,
	CASE_SERVICE_DEFRAG_QUEUE_PRIORITY,
	CASE_SERVICE_NSUP_AUTO_HWM,
	CASE_SERVICE_NSUP_AUTO_HWM_PCT,
	CASE_SERVICE_NSUP_MAX_DELETES,
	CASE_SERVICE_NSUP_QUEUE_HWM,
	CASE_SERVICE_NSUP_QUEUE_LWM,
	CASE_SERVICE_NSUP_QUEUE_ESCAPE,
	CASE_SERVICE_NSUP_REDUCE_PRIORITY,
	CASE_SERVICE_NSUP_REDUCE_SLEEP,
	CASE_SERVICE_NSUP_THREADS,
	CASE_SERVICE_SCAN_MEMORY,
	CASE_SERVICE_SCAN_RETRANSMIT,
	CASE_SERVICE_SCHEDULER_PRIORITY,
	CASE_SERVICE_SCHEDULER_TYPE,
	CASE_SERVICE_TRIAL_ACCOUNT_KEY,

	// Service paxos protocol options (value tokens):
	CASE_SERVICE_PAXOS_PROTOCOL_V1,
	CASE_SERVICE_PAXOS_PROTOCOL_V2,
	CASE_SERVICE_PAXOS_PROTOCOL_V3,
	CASE_SERVICE_PAXOS_PROTOCOL_V4,

	// Service paxos recovery policy options (value tokens):
	CASE_SERVICE_PAXOS_RECOVERY_AUTO_DUN_ALL,
	CASE_SERVICE_PAXOS_RECOVERY_AUTO_DUN_MASTER,
	CASE_SERVICE_PAXOS_RECOVERY_MANUAL,

	// Logging options:
	// Normally visible:
	CASE_LOG_FILE_BEGIN,
	// Normally hidden:
	CASE_LOG_CONSOLE_BEGIN,

	// Logging file options:
	// Normally visible:
	CASE_LOG_FILE_CONTEXT,
	// Not supported:
	CASE_LOG_FILE_SPECIFIC,

	// Logging console options:
	// Normally visible:
	CASE_LOG_CONSOLE_CONTEXT,
	// Not supported:
	CASE_LOG_CONSOLE_SPECIFIC,

	// Network options:
	// In canonical configuration file order:
	CASE_NETWORK_SERVICE_BEGIN,
	CASE_NETWORK_HEARTBEAT_BEGIN,
	CASE_NETWORK_FABRIC_BEGIN,
	CASE_NETWORK_INFO_BEGIN,

	// Network service options:
	// Normally visible, in canonical configuration file order:
	CASE_NETWORK_SERVICE_ADDRESS,
	CASE_NETWORK_SERVICE_PORT,
	// Normally hidden:
	CASE_NETWORK_SERVICE_EXTERNAL_ADDRESS, // renamed
	CASE_NETWORK_SERVICE_ACCESS_ADDRESS,
	CASE_NETWORK_SERVICE_NETWORK_INTERFACE_NAME,
	CASE_NETWORK_SERVICE_REUSE_ADDRESS,

	// Network heartbeat options:
	// Normally visible, in canonical configuration file order:
	CASE_NETWORK_HEARTBEAT_MODE,
	CASE_NETWORK_HEARTBEAT_ADDRESS,
	CASE_NETWORK_HEARTBEAT_PORT,
	CASE_NETWORK_HEARTBEAT_MESH_ADDRESS,
	CASE_NETWORK_HEARTBEAT_MESH_PORT,
	CASE_NETWORK_HEARTBEAT_MESH_SEED_ADDRESS_PORT,
	CASE_NETWORK_HEARTBEAT_INTERVAL,
	CASE_NETWORK_HEARTBEAT_TIMEOUT,
	// Normally hidden:
	CASE_NETWORK_HEARTBEAT_INTERFACE_ADDRESS,
	CASE_NETWORK_HEARTBEAT_MCAST_TTL,
	CASE_NETWORK_HEARTBEAT_MESH_RW_RETRY_TIMEOUT,
	CASE_NETWORK_HEARTBEAT_PROTOCOL,

	// Network heartbeat mode options (value tokens):
	CASE_NETWORK_HEARTBEAT_MODE_MESH,
	CASE_NETWORK_HEARTBEAT_MODE_MULTICAST,

	// Network heartbeat protocol options (value tokens):
	CASE_NETWORK_HEARTBEAT_PROTOCOL_RESET,
	CASE_NETWORK_HEARTBEAT_PROTOCOL_V1,
	CASE_NETWORK_HEARTBEAT_PROTOCOL_V2,

	// Network fabric options:
	// Normally visible, in canonical configuration file order:
	CASE_NETWORK_FABRIC_ADDRESS,
	CASE_NETWORK_FABRIC_PORT,

	// Network info options:
	// Normally visible, in canonical configuration file order:
	CASE_NETWORK_INFO_ADDRESS,
	CASE_NETWORK_INFO_PORT,
	// Normally hidden:
	CASE_NETWORK_INFO_ENABLE_FASTPATH,

	// Namespace options:
	// Normally visible, in canonical configuration file order:
	CASE_NAMESPACE_REPLICATION_FACTOR,
	CASE_NAMESPACE_LIMIT_SIZE, // renamed
	CASE_NAMESPACE_MEMORY_SIZE,
	CASE_NAMESPACE_DEFAULT_TTL,
	CASE_NAMESPACE_STORAGE_ENGINE_BEGIN,
	// For XDR only:
	CASE_NAMESPACE_ENABLE_XDR,
	CASE_NAMESPACE_SETS_ENABLE_XDR,
	CASE_NAMESPACE_XDR_REMOTE_DATACENTER,
	// Normally hidden:
	CASE_NAMESPACE_ALLOW_VERSIONS,
	CASE_NAMESPACE_COLD_START_EVICT_TTL,
	CASE_NAMESPACE_CONFLICT_RESOLUTION_POLICY,
	CASE_NAMESPACE_DATA_IN_INDEX,
	CASE_NAMESPACE_DISALLOW_NULL_SETNAME,
	CASE_NAMESPACE_EVICT_TENTHS_PCT,
	CASE_NAMESPACE_HIGH_WATER_DISK_PCT,
	CASE_NAMESPACE_HIGH_WATER_MEMORY_PCT,
	CASE_NAMESPACE_HIGH_WATER_PCT,
	CASE_NAMESPACE_LDT_ENABLED,
	CASE_NAMESPACE_MAX_TTL,
	CASE_NAMESPACE_OBJ_SIZE_HIST_MAX,
	CASE_NAMESPACE_READ_CONSISTENCY_LEVEL_OVERRIDE,
	CASE_NAMESPACE_SET_BEGIN,
	CASE_NAMESPACE_SI_BEGIN,
	CASE_NAMESPACE_SINDEX_BEGIN,
	CASE_NAMESPACE_SINGLE_BIN,
	CASE_NAMESPACE_STOP_WRITES_PCT,
	CASE_NAMESPACE_WRITE_COMMIT_LEVEL_OVERRIDE,
<<<<<<< HEAD
	// Recent (non-2.x) functionality:
	CASE_NAMESPACE_LDT_ENABLED,
	CASE_NAMESPACE_LDT_GC_RATE,
	CASE_NAMESPACE_SI_BEGIN,
	CASE_NAMESPACE_SINDEX_BEGIN,
=======
>>>>>>> 62a8bcd3

	// Deprecated:
	CASE_NAMESPACE_DEMO_READ_MULTIPLIER,
	CASE_NAMESPACE_DEMO_WRITE_MULTIPLIER,
	CASE_NAMESPACE_LOW_WATER_PCT,

	// Namespace conflict-resolution-policy options (value tokens):
	CASE_NAMESPACE_CONFLICT_RESOLUTION_GENERATION,
	CASE_NAMESPACE_CONFLICT_RESOLUTION_TTL,

	// Namespace read consistency level options:
	CASE_NAMESPACE_READ_CONSISTENCY_ALL,
	CASE_NAMESPACE_READ_CONSISTENCY_OFF,
	CASE_NAMESPACE_READ_CONSISTENCY_ONE,

	// Namespace write commit level options:
	CASE_NAMESPACE_WRITE_COMMIT_ALL,
	CASE_NAMESPACE_WRITE_COMMIT_MASTER,
	CASE_NAMESPACE_WRITE_COMMIT_OFF,

	// Namespace storage-engine options (value tokens):
	CASE_NAMESPACE_STORAGE_MEMORY,
	CASE_NAMESPACE_STORAGE_SSD,
	CASE_NAMESPACE_STORAGE_DEVICE,
	CASE_NAMESPACE_STORAGE_KV,

	// Namespace storage-engine device options:
	// Normally visible, in canonical configuration file order:
	CASE_NAMESPACE_STORAGE_DEVICE_DEVICE,
	CASE_NAMESPACE_STORAGE_DEVICE_FILE,
	CASE_NAMESPACE_STORAGE_DEVICE_FILESIZE,
	CASE_NAMESPACE_STORAGE_DEVICE_SCHEDULER_MODE,
	CASE_NAMESPACE_STORAGE_DEVICE_WRITE_BLOCK_SIZE,
	CASE_NAMESPACE_STORAGE_DEVICE_MEMORY_ALL, // renamed
	CASE_NAMESPACE_STORAGE_DEVICE_DATA_IN_MEMORY,
	// Normally hidden:
	CASE_NAMESPACE_STORAGE_DEVICE_COLD_START_EMPTY,
	CASE_NAMESPACE_STORAGE_DEVICE_DEFRAG_LWM_PCT,
	CASE_NAMESPACE_STORAGE_DEVICE_DEFRAG_SLEEP,
	CASE_NAMESPACE_STORAGE_DEVICE_DEFRAG_STARTUP_MINIMUM,
	CASE_NAMESPACE_STORAGE_DEVICE_DISABLE_ODIRECT,
	CASE_NAMESPACE_STORAGE_DEVICE_ENABLE_OSYNC,
	CASE_NAMESPACE_STORAGE_DEVICE_FLUSH_MAX_MS,
	CASE_NAMESPACE_STORAGE_DEVICE_FSYNC_MAX_SEC,
	CASE_NAMESPACE_STORAGE_DEVICE_MAX_WRITE_CACHE,
	CASE_NAMESPACE_STORAGE_DEVICE_MIN_AVAIL_PCT,
	CASE_NAMESPACE_STORAGE_DEVICE_POST_WRITE_QUEUE,
	CASE_NAMESPACE_STORAGE_DEVICE_SIGNATURE,
	CASE_NAMESPACE_STORAGE_DEVICE_WRITE_SMOOTHING_PERIOD,
	CASE_NAMESPACE_STORAGE_DEVICE_WRITE_THREADS,
	// Deprecated:
	CASE_NAMESPACE_STORAGE_DEVICE_DEFRAG_MAX_BLOCKS,
	CASE_NAMESPACE_STORAGE_DEVICE_DEFRAG_PERIOD,
	CASE_NAMESPACE_STORAGE_DEVICE_LOAD_AT_STARTUP,
	CASE_NAMESPACE_STORAGE_DEVICE_PERSIST,
	CASE_NAMESPACE_STORAGE_DEVICE_READONLY,

	// Namespace storage-engine kv options:
	CASE_NAMESPACE_STORAGE_KV_DEVICE,
	CASE_NAMESPACE_STORAGE_KV_FILESIZE,
	CASE_NAMESPACE_STORAGE_KV_READ_BLOCK_SIZE,
	CASE_NAMESPACE_STORAGE_KV_WRITE_BLOCK_SIZE,
	CASE_NAMESPACE_STORAGE_KV_NUM_WRITE_BLOCKS,
	CASE_NAMESPACE_STORAGE_KV_COND_WRITE,

	// Namespace set options:
	CASE_NAMESPACE_SET_ENABLE_XDR,
	CASE_NAMESPACE_SET_EVICT_HWM_COUNT,
	CASE_NAMESPACE_SET_STOP_WRITE_COUNT,
	// Deprecated:
	CASE_NAMESPACE_SET_EVICT_HWM_PCT,
	CASE_NAMESPACE_SET_STOP_WRITE_PCT,

	// Namespace set set-enable-xdr options (value tokens):
	CASE_NAMESPACE_SET_ENABLE_XDR_USE_DEFAULT,
	CASE_NAMESPACE_SET_ENABLE_XDR_FALSE,
	CASE_NAMESPACE_SET_ENABLE_XDR_TRUE,

	// Namespace secondary-index options:
	CASE_NAMESPACE_SI_GC_PERIOD,
	CASE_NAMESPACE_SI_GC_MAX_UNITS,
	CASE_NAMESPACE_SI_DATA_MAX_MEMORY,
	CASE_NAMESPACE_SI_TRACING,
	CASE_NAMESPACE_SI_HISTOGRAM,
	CASE_NAMESPACE_SI_IGNORE_NOT_SYNC,

	// Namespace sindex options:
	CASE_NAMESPACE_SINDEX_DATA_MAX_MEMORY,

	// Mod-lua options:
	CASE_MOD_LUA_CACHE_ENABLED,
	CASE_MOD_LUA_SYSTEM_PATH,
	CASE_MOD_LUA_USER_PATH,

	// Cluster options:
	CASE_CLUSTER_SELF_NODE_ID,
	CASE_CLUSTER_SELF_GROUP_ID,
	CASE_CLUSTER_GROUP_BEGIN,
	CASE_CLUSTER_MODE,

	// Cluster group options:
	CASE_CLUSTER_GROUP_NODE_ID,
	CASE_CLUSTER_GROUP_GROUP_ATTR,

	// Security options:
	CASE_SECURITY_ENABLE_SECURITY,
	CASE_SECURITY_PRIVILEGE_REFRESH_PERIOD,
	CASE_SECURITY_LOG_BEGIN,
	CASE_SECURITY_SYSLOG_BEGIN,

	// Security (Aerospike) log options:
	CASE_SECURITY_LOG_REPORT_AUTHENTICATION,
	CASE_SECURITY_LOG_REPORT_SYS_ADMIN,
	CASE_SECURITY_LOG_REPORT_USER_ADMIN,
	CASE_SECURITY_LOG_REPORT_VIOLATION,

	// Security syslog options:
	CASE_SECURITY_SYSLOG_LOCAL,
	CASE_SECURITY_SYSLOG_REPORT_AUTHENTICATION,
	CASE_SECURITY_SYSLOG_REPORT_SYS_ADMIN,
	CASE_SECURITY_SYSLOG_REPORT_USER_ADMIN,
	CASE_SECURITY_SYSLOG_REPORT_VIOLATION

} cfg_case_id;


//==========================================================
// All configuration items must appear below as a cfg_opt
// struct in the appropriate array. Order within an array is
// not important, other than for organizational sanity.
//

typedef struct cfg_opt_s {
	const char*	tok;
	cfg_case_id	case_id;
} cfg_opt;

const cfg_opt GLOBAL_OPTS[] = {
		{ "service",						CASE_SERVICE_BEGIN },
		{ "logging",						CASE_LOG_BEGIN },
		{ "network",						CASE_NETWORK_BEGIN },
		{ "namespace",						CASE_NAMESPACE_BEGIN },
		{ "xdr",							CASE_XDR_BEGIN },
		{ "mod-lua",						CASE_MOD_LUA_BEGIN },
		{ "cluster",						CASE_CLUSTER_BEGIN },
		{ "security",						CASE_SECURITY_BEGIN }
};

const cfg_opt SERVICE_OPTS[] = {
		{ "user",							CASE_SERVICE_USER },
		{ "group",							CASE_SERVICE_GROUP },
		{ "paxos-single-replica-limit",		CASE_SERVICE_PAXOS_SINGLE_REPLICA_LIMIT },
		{ "pidfile",						CASE_SERVICE_PIDFILE },
		{ "service-threads",				CASE_SERVICE_SERVICE_THREADS },
		{ "transaction-queues",				CASE_SERVICE_TRANSACTION_QUEUES },
		{ "transaction-threads-per-queue",	CASE_SERVICE_TRANSACTION_THREADS_PER_QUEUE },
		{ "client-fd-max",					CASE_SERVICE_CLIENT_FD_MAX },
		{ "proto-fd-max",					CASE_SERVICE_PROTO_FD_MAX },
		{ "allow-inline-transactions",		CASE_SERVICE_ALLOW_INLINE_TRANSACTIONS },
		{ "auto-dun",						CASE_SERVICE_AUTO_DUN },
		{ "auto-undun",						CASE_SERVICE_AUTO_UNDUN },
		{ "batch-threads",					CASE_SERVICE_BATCH_THREADS },
		{ "batch-max-requests",				CASE_SERVICE_BATCH_MAX_REQUESTS },
		{ "batch-priority",					CASE_SERVICE_BATCH_PRIORITY },
		{ "fabric-workers",					CASE_SERVICE_FABRIC_WORKERS },
		{ "fb-health-bad-pct",				CASE_SERVICE_FB_HEALTH_BAD_PCT },
		{ "fb-health-good-pct",				CASE_SERVICE_FB_HEALTH_GOOD_PCT },
		{ "fb-health-msg-per-burst",		CASE_SERVICE_FB_HEALTH_MSG_PER_BURST },
		{ "fb-health-msg-timeout",			CASE_SERVICE_FB_HEALTH_MSG_TIMEOUT },
		{ "generation-disable",				CASE_SERVICE_GENERATION_DISABLE },
		{ "hist-track-back",				CASE_SERVICE_HIST_TRACK_BACK },
		{ "hist-track-slice",				CASE_SERVICE_HIST_TRACK_SLICE },
		{ "hist-track-thresholds",			CASE_SERVICE_HIST_TRACK_THRESHOLDS },
		{ "info-threads",					CASE_SERVICE_INFO_THREADS },
		{ "microbenchmarks",				CASE_SERVICE_MICROBENCHMARKS },
		{ "migrate-max-num-incoming",		CASE_SERVICE_MIGRATE_MAX_NUM_INCOMING },
		{ "migrate-read-priority",			CASE_SERVICE_MIGRATE_READ_PRIORITY },
		{ "migrate-read-sleep",				CASE_SERVICE_MIGRATE_READ_SLEEP },
		{ "migrate-rx-lifetime-ms",			CASE_SERVICE_MIGRATE_RX_LIFETIME_MS },
		{ "migrate-threads",				CASE_SERVICE_MIGRATE_THREADS },
		{ "migrate-xmit-hwm",				CASE_SERVICE_MIGRATE_XMIT_HWM },
		{ "migrate-xmit-lwm",				CASE_SERVICE_MIGRATE_XMIT_LWM },
		{ "migrate-priority",				CASE_SERVICE_MIGRATE_PRIORITY },
		{ "migrate-xmit-priority",			CASE_SERVICE_MIGRATE_XMIT_PRIORITY },
		{ "migrate-xmit-sleep",				CASE_SERVICE_MIGRATE_XMIT_SLEEP },
		{ "nsup-delete-sleep",				CASE_SERVICE_NSUP_DELETE_SLEEP },
		{ "nsup-period",					CASE_SERVICE_NSUP_PERIOD },
		{ "nsup-startup-evict",				CASE_SERVICE_NSUP_STARTUP_EVICT },
		{ "paxos-max-cluster-size",			CASE_SERVICE_PAXOS_MAX_CLUSTER_SIZE },
		{ "paxos-protocol",					CASE_SERVICE_PAXOS_PROTOCOL },
		{ "paxos-recovery-policy",			CASE_SERVICE_PAXOS_RECOVERY_POLICY },
		{ "paxos-retransmit-period",		CASE_SERVICE_PAXOS_RETRANSMIT_PERIOD },
		{ "proto-fd-idle-ms",				CASE_SERVICE_PROTO_FD_IDLE_MS },
		{ "query-in-transaction-thread",	CASE_SERVICE_QUERY_IN_TRANSACTION_THREAD },
		{ "replication-fire-and-forget",	CASE_SERVICE_REPLICATION_FIRE_AND_FORGET },
		{ "respond-client-on-master-completion", CASE_SERVICE_RESPOND_CLIENT_ON_MASTER_COMPLETION },
		{ "run-as-daemon",					CASE_SERVICE_RUN_AS_DAEMON },
		{ "scan-priority",					CASE_SERVICE_SCAN_PRIORITY },
		{ "sindex-data-max-memory",			CASE_SERVICE_SINDEX_DATA_MAX_MEMORY },
		{ "snub-nodes",						CASE_SERVICE_SNUB_NODES },
		{ "storage-benchmarks",				CASE_SERVICE_STORAGE_BENCHMARKS },
		{ "ldt-benchmarks",					CASE_SERVICE_LDT_BENCHMARKS },
		{ "ticker-interval",				CASE_SERVICE_TICKER_INTERVAL },
		{ "transaction-duplicate-threads",	CASE_SERVICE_TRANSACTION_DUPLICATE_THREADS },
		{ "transaction-max-ms",				CASE_SERVICE_TRANSACTION_MAX_MS },
		{ "transaction-pending-limit",		CASE_SERVICE_TRANSACTION_PENDING_LIMIT },
		{ "transaction-repeatable-read",	CASE_SERVICE_TRANSACTION_REPEATABLE_READ },
		{ "transaction-retry-ms",			CASE_SERVICE_TRANSACTION_RETRY_MS },
		{ "udf-runtime-max-gmemory",		CASE_SERVICE_UDF_RUNTIME_MAX_GMEMORY },
		{ "udf-runtime-max-memory",			CASE_SERVICE_UDF_RUNTIME_MAX_MEMORY },
		{ "use-queue-per-device",			CASE_SERVICE_USE_QUEUE_PER_DEVICE },
		{ "work-directory",					CASE_SERVICE_WORK_DIRECTORY },
		{ "write-duplicate-resolution-disable", CASE_SERVICE_WRITE_DUPLICATE_RESOLUTION_DISABLE },
		{ "asmalloc-enabled",				CASE_SERVICE_ASMALLOC_ENABLED },
		{ "dump-message-above-size",		CASE_SERVICE_DUMP_MESSAGE_ABOVE_SIZE },
		{ "fabric-dump-msgs",				CASE_SERVICE_FABRIC_DUMP_MSGS },
		{ "max-msgs-per-type",				CASE_SERVICE_MAX_MSGS_PER_TYPE },
		{ "memory-accounting",				CASE_SERVICE_MEMORY_ACCOUNTING },
		{ "prole-extra-ttl",				CASE_SERVICE_PROLE_EXTRA_TTL },
		{ "batch-retransmit",				CASE_SERVICE_BATCH_RETRANSMIT },
		{ "clib-library",					CASE_SERVICE_CLIB_LIBRARY },
		{ "defrag-queue-escape",			CASE_SERVICE_DEFRAG_QUEUE_ESCAPE },
		{ "defrag-queue-hwm",				CASE_SERVICE_DEFRAG_QUEUE_HWM },
		{ "defrag-queue-lwm",				CASE_SERVICE_DEFRAG_QUEUE_LWM },
		{ "defrag-queue-priority",			CASE_SERVICE_DEFRAG_QUEUE_PRIORITY },
		{ "nsup-auto-hwm",					CASE_SERVICE_NSUP_AUTO_HWM },
		{ "nsup-auto-hwm-pct",				CASE_SERVICE_NSUP_AUTO_HWM_PCT },
		{ "nsup-max-deletes",				CASE_SERVICE_NSUP_MAX_DELETES },
		{ "nsup-queue-escape",				CASE_SERVICE_NSUP_QUEUE_ESCAPE },
		{ "nsup-queue-hwm",					CASE_SERVICE_NSUP_QUEUE_HWM },
		{ "nsup-queue-lwm",					CASE_SERVICE_NSUP_QUEUE_LWM },
		{ "nsup-reduce-priority",			CASE_SERVICE_NSUP_REDUCE_PRIORITY },
		{ "nsup-reduce-sleep",				CASE_SERVICE_NSUP_REDUCE_SLEEP },
		{ "nsup-threads",					CASE_SERVICE_NSUP_THREADS },
		{ "scan-memory",					CASE_SERVICE_SCAN_MEMORY },
		{ "scan-retransmit",				CASE_SERVICE_SCAN_RETRANSMIT },
		{ "scheduler-priority",				CASE_SERVICE_SCHEDULER_PRIORITY },
		{ "scheduler-type",					CASE_SERVICE_SCHEDULER_TYPE },
		{ "trial-account-key",				CASE_SERVICE_TRIAL_ACCOUNT_KEY },
		{ "}",								CASE_CONTEXT_END }
};

const cfg_opt SERVICE_PAXOS_PROTOCOL_OPTS[] = {
		{ "v1",								CASE_SERVICE_PAXOS_PROTOCOL_V1 },
		{ "v2",								CASE_SERVICE_PAXOS_PROTOCOL_V2 },
		{ "v3",								CASE_SERVICE_PAXOS_PROTOCOL_V3 },
		{ "v4",								CASE_SERVICE_PAXOS_PROTOCOL_V4 }
};

const cfg_opt SERVICE_PAXOS_RECOVERY_OPTS[] = {
		{ "auto-dun-all",					CASE_SERVICE_PAXOS_RECOVERY_AUTO_DUN_ALL },
		{ "auto-dun-master",				CASE_SERVICE_PAXOS_RECOVERY_AUTO_DUN_MASTER },
		{ "manual",							CASE_SERVICE_PAXOS_RECOVERY_MANUAL }
};

const cfg_opt LOGGING_OPTS[] = {
		{ "file",							CASE_LOG_FILE_BEGIN },
		{ "console",						CASE_LOG_CONSOLE_BEGIN },
		{ "}",								CASE_CONTEXT_END }
};

const cfg_opt LOGGING_FILE_OPTS[] = {
		{ "context",						CASE_LOG_FILE_CONTEXT },
		{ "specific",						CASE_LOG_FILE_SPECIFIC },
		{ "}",								CASE_CONTEXT_END }
};

const cfg_opt LOGGING_CONSOLE_OPTS[] = {
		{ "context",						CASE_LOG_CONSOLE_CONTEXT },
		{ "specific",						CASE_LOG_CONSOLE_SPECIFIC },
		{ "}",								CASE_CONTEXT_END }
};

const cfg_opt NETWORK_OPTS[] = {
		{ "service",						CASE_NETWORK_SERVICE_BEGIN },
		{ "heartbeat",						CASE_NETWORK_HEARTBEAT_BEGIN },
		{ "fabric",							CASE_NETWORK_FABRIC_BEGIN },
		{ "info",							CASE_NETWORK_INFO_BEGIN },
		{ "}",								CASE_CONTEXT_END }
};

const cfg_opt NETWORK_SERVICE_OPTS[] = {
		{ "address",						CASE_NETWORK_SERVICE_ADDRESS },
		{ "port",							CASE_NETWORK_SERVICE_PORT },
		{ "external-address",				CASE_NETWORK_SERVICE_EXTERNAL_ADDRESS },
		{ "access-address",					CASE_NETWORK_SERVICE_ACCESS_ADDRESS },
		{ "network-interface-name",			CASE_NETWORK_SERVICE_NETWORK_INTERFACE_NAME },
		{ "reuse-address",					CASE_NETWORK_SERVICE_REUSE_ADDRESS },
		{ "}",								CASE_CONTEXT_END }
};

const cfg_opt NETWORK_HEARTBEAT_OPTS[] = {
		{ "mode",							CASE_NETWORK_HEARTBEAT_MODE },
		{ "address",						CASE_NETWORK_HEARTBEAT_ADDRESS },
		{ "port",							CASE_NETWORK_HEARTBEAT_PORT },
		{ "mesh-address",					CASE_NETWORK_HEARTBEAT_MESH_ADDRESS },
		{ "mesh-port",						CASE_NETWORK_HEARTBEAT_MESH_PORT },
		{ "mesh-seed-address-port",			CASE_NETWORK_HEARTBEAT_MESH_SEED_ADDRESS_PORT },
		{ "interval",						CASE_NETWORK_HEARTBEAT_INTERVAL },
		{ "timeout",						CASE_NETWORK_HEARTBEAT_TIMEOUT },
		{ "interface-address",				CASE_NETWORK_HEARTBEAT_INTERFACE_ADDRESS },
		{ "mcast-ttl",						CASE_NETWORK_HEARTBEAT_MCAST_TTL },
		{ "mesh-rw-retry-timeout",			CASE_NETWORK_HEARTBEAT_MESH_RW_RETRY_TIMEOUT },
		{ "protocol",						CASE_NETWORK_HEARTBEAT_PROTOCOL },
		{ "}",								CASE_CONTEXT_END }
};

const cfg_opt NETWORK_HEARTBEAT_MODE_OPTS[] = {
		{ "mesh",							CASE_NETWORK_HEARTBEAT_MODE_MESH },
		{ "multicast",						CASE_NETWORK_HEARTBEAT_MODE_MULTICAST }
};

const cfg_opt NETWORK_HEARTBEAT_PROTOCOL_OPTS[] = {
		{ "reset",							CASE_NETWORK_HEARTBEAT_PROTOCOL_RESET },
		{ "v1",								CASE_NETWORK_HEARTBEAT_PROTOCOL_V1 },
		{ "v2",								CASE_NETWORK_HEARTBEAT_PROTOCOL_V2 }
};

const cfg_opt NETWORK_FABRIC_OPTS[] = {
		{ "address",						CASE_NETWORK_FABRIC_ADDRESS },
		{ "port",							CASE_NETWORK_FABRIC_PORT },
		{ "}",								CASE_CONTEXT_END }
};

const cfg_opt NETWORK_INFO_OPTS[] = {
		{ "address",						CASE_NETWORK_INFO_ADDRESS },
		{ "port",							CASE_NETWORK_INFO_PORT },
		{ "enable-fastpath",				CASE_NETWORK_INFO_ENABLE_FASTPATH },
		{ "}",								CASE_CONTEXT_END }
};

const cfg_opt NAMESPACE_OPTS[] = {
		{ "replication-factor",				CASE_NAMESPACE_REPLICATION_FACTOR },
		{ "limit-size",						CASE_NAMESPACE_LIMIT_SIZE },
		{ "memory-size",					CASE_NAMESPACE_MEMORY_SIZE },
		{ "default-ttl",					CASE_NAMESPACE_DEFAULT_TTL },
		{ "storage-engine",					CASE_NAMESPACE_STORAGE_ENGINE_BEGIN },
		{ "enable-xdr",						CASE_NAMESPACE_ENABLE_XDR },
		{ "sets-enable-xdr",				CASE_NAMESPACE_SETS_ENABLE_XDR },
		{ "xdr-remote-datacenter",			CASE_NAMESPACE_XDR_REMOTE_DATACENTER },
		{ "allow-versions",					CASE_NAMESPACE_ALLOW_VERSIONS },
		{ "cold-start-evict-ttl",			CASE_NAMESPACE_COLD_START_EVICT_TTL },
		{ "conflict-resolution-policy",		CASE_NAMESPACE_CONFLICT_RESOLUTION_POLICY },
		{ "data-in-index",					CASE_NAMESPACE_DATA_IN_INDEX },
		{ "disallow-null-setname",			CASE_NAMESPACE_DISALLOW_NULL_SETNAME },
		{ "evict-tenths-pct",				CASE_NAMESPACE_EVICT_TENTHS_PCT },
		{ "high-water-disk-pct",			CASE_NAMESPACE_HIGH_WATER_DISK_PCT },
		{ "high-water-memory-pct",			CASE_NAMESPACE_HIGH_WATER_MEMORY_PCT },
		{ "high-water-pct",					CASE_NAMESPACE_HIGH_WATER_PCT },
		{ "ldt-enabled",					CASE_NAMESPACE_LDT_ENABLED },
		{ "max-ttl",						CASE_NAMESPACE_MAX_TTL },
		{ "obj-size-hist-max",				CASE_NAMESPACE_OBJ_SIZE_HIST_MAX },
		{ "read-consistency-level-override", CASE_NAMESPACE_READ_CONSISTENCY_LEVEL_OVERRIDE },
		{ "set",							CASE_NAMESPACE_SET_BEGIN },
		{ "si",								CASE_NAMESPACE_SI_BEGIN },
		{ "sindex",							CASE_NAMESPACE_SINDEX_BEGIN },
		{ "single-bin",						CASE_NAMESPACE_SINGLE_BIN },
		{ "stop-writes-pct",				CASE_NAMESPACE_STOP_WRITES_PCT },
		{ "write-commit-level-override",    CASE_NAMESPACE_WRITE_COMMIT_LEVEL_OVERRIDE },
<<<<<<< HEAD
		{ "ldt-enabled",					CASE_NAMESPACE_LDT_ENABLED },
		{ "ldt-gc-rate",                    CASE_NAMESPACE_LDT_GC_RATE },
		{ "si",								CASE_NAMESPACE_SI_BEGIN },
		{ "sindex",							CASE_NAMESPACE_SINDEX_BEGIN },
=======
>>>>>>> 62a8bcd3
		{ "demo-read-multiplier",			CASE_NAMESPACE_DEMO_READ_MULTIPLIER },
		{ "demo-write-multiplier",			CASE_NAMESPACE_DEMO_WRITE_MULTIPLIER },
		{ "low-water-pct",					CASE_NAMESPACE_LOW_WATER_PCT },
		{ "}",								CASE_CONTEXT_END }
};

const cfg_opt NAMESPACE_CONFLICT_RESOLUTION_OPTS[] = {
		{ "generation",						CASE_NAMESPACE_CONFLICT_RESOLUTION_GENERATION },
		{ "ttl",							CASE_NAMESPACE_CONFLICT_RESOLUTION_TTL }
};

const cfg_opt NAMESPACE_READ_CONSISTENCY_OPTS[] = {
		{ "all",							CASE_NAMESPACE_READ_CONSISTENCY_ALL },
		{ "off",							CASE_NAMESPACE_READ_CONSISTENCY_OFF },
		{ "one",							CASE_NAMESPACE_READ_CONSISTENCY_ONE }
};

const cfg_opt NAMESPACE_WRITE_COMMIT_OPTS[] = {
		{ "all",							CASE_NAMESPACE_WRITE_COMMIT_ALL },
		{ "master",							CASE_NAMESPACE_WRITE_COMMIT_MASTER },
		{ "off",							CASE_NAMESPACE_WRITE_COMMIT_OFF }
};

const cfg_opt NAMESPACE_STORAGE_OPTS[] = {
		{ "memory",							CASE_NAMESPACE_STORAGE_MEMORY },
		{ "ssd",							CASE_NAMESPACE_STORAGE_SSD },
		{ "device",							CASE_NAMESPACE_STORAGE_DEVICE },
		{ "kv",								CASE_NAMESPACE_STORAGE_KV }
};

const cfg_opt NAMESPACE_STORAGE_DEVICE_OPTS[] = {
		{ "device",							CASE_NAMESPACE_STORAGE_DEVICE_DEVICE },
		{ "file",							CASE_NAMESPACE_STORAGE_DEVICE_FILE },
		{ "filesize",						CASE_NAMESPACE_STORAGE_DEVICE_FILESIZE },
		{ "scheduler-mode",					CASE_NAMESPACE_STORAGE_DEVICE_SCHEDULER_MODE },
		{ "write-block-size",				CASE_NAMESPACE_STORAGE_DEVICE_WRITE_BLOCK_SIZE },
		{ "memory-all",						CASE_NAMESPACE_STORAGE_DEVICE_MEMORY_ALL },
		{ "data-in-memory",					CASE_NAMESPACE_STORAGE_DEVICE_DATA_IN_MEMORY },
		{ "cold-start-empty",				CASE_NAMESPACE_STORAGE_DEVICE_COLD_START_EMPTY },
		{ "defrag-lwm-pct",					CASE_NAMESPACE_STORAGE_DEVICE_DEFRAG_LWM_PCT },
		{ "defrag-sleep",					CASE_NAMESPACE_STORAGE_DEVICE_DEFRAG_SLEEP },
		{ "defrag-startup-minimum",			CASE_NAMESPACE_STORAGE_DEVICE_DEFRAG_STARTUP_MINIMUM },
		{ "disable-odirect",				CASE_NAMESPACE_STORAGE_DEVICE_DISABLE_ODIRECT },
		{ "enable-osync",					CASE_NAMESPACE_STORAGE_DEVICE_ENABLE_OSYNC },
		{ "flush-max-ms",					CASE_NAMESPACE_STORAGE_DEVICE_FLUSH_MAX_MS },
		{ "fsync-max-sec",					CASE_NAMESPACE_STORAGE_DEVICE_FSYNC_MAX_SEC },
		{ "max-write-cache",				CASE_NAMESPACE_STORAGE_DEVICE_MAX_WRITE_CACHE },
		{ "min-avail-pct",					CASE_NAMESPACE_STORAGE_DEVICE_MIN_AVAIL_PCT },
		{ "post-write-queue",				CASE_NAMESPACE_STORAGE_DEVICE_POST_WRITE_QUEUE },
		{ "signature",						CASE_NAMESPACE_STORAGE_DEVICE_SIGNATURE },
		{ "write-smoothing-period",			CASE_NAMESPACE_STORAGE_DEVICE_WRITE_SMOOTHING_PERIOD },
		{ "write-threads",					CASE_NAMESPACE_STORAGE_DEVICE_WRITE_THREADS },
		{ "defrag-max-blocks",				CASE_NAMESPACE_STORAGE_DEVICE_DEFRAG_MAX_BLOCKS },
		{ "defrag-period",					CASE_NAMESPACE_STORAGE_DEVICE_DEFRAG_PERIOD },
		{ "load-at-startup",				CASE_NAMESPACE_STORAGE_DEVICE_LOAD_AT_STARTUP },
		{ "persist",						CASE_NAMESPACE_STORAGE_DEVICE_PERSIST },
		{ "readonly",						CASE_NAMESPACE_STORAGE_DEVICE_READONLY },
		{ "}",								CASE_CONTEXT_END }
};

const cfg_opt NAMESPACE_STORAGE_KV_OPTS[] = {
		{ "device",							CASE_NAMESPACE_STORAGE_KV_DEVICE },
		{ "filesize",						CASE_NAMESPACE_STORAGE_KV_FILESIZE },
		{ "read-block-size",				CASE_NAMESPACE_STORAGE_KV_READ_BLOCK_SIZE },
		{ "write-block-size",				CASE_NAMESPACE_STORAGE_KV_WRITE_BLOCK_SIZE },
		{ "num-write-blocks",				CASE_NAMESPACE_STORAGE_KV_NUM_WRITE_BLOCKS },
		{ "cond-write",						CASE_NAMESPACE_STORAGE_KV_COND_WRITE },
		{ "}",								CASE_CONTEXT_END }
};

const cfg_opt NAMESPACE_SET_OPTS[] = {
		{ "set-enable-xdr",					CASE_NAMESPACE_SET_ENABLE_XDR },
		{ "set-evict-hwm-count",			CASE_NAMESPACE_SET_EVICT_HWM_COUNT },
		{ "set-stop-write-count",			CASE_NAMESPACE_SET_STOP_WRITE_COUNT },
		{ "set-evict-hwm-pct",				CASE_NAMESPACE_SET_EVICT_HWM_PCT },
		{ "set-stop-write-pct",				CASE_NAMESPACE_SET_STOP_WRITE_PCT },
		{ "}",								CASE_CONTEXT_END }
};

const cfg_opt NAMESPACE_SET_ENABLE_XDR_OPTS[] = {
		{ "use-default",					CASE_NAMESPACE_SET_ENABLE_XDR_USE_DEFAULT },
		{ "false",							CASE_NAMESPACE_SET_ENABLE_XDR_FALSE },
		{ "true",							CASE_NAMESPACE_SET_ENABLE_XDR_TRUE }
};

const cfg_opt NAMESPACE_SI_OPTS[] = {
		{ "si-gc-period",					CASE_NAMESPACE_SI_GC_PERIOD },
		{ "si-gc-max-units",				CASE_NAMESPACE_SI_GC_MAX_UNITS },
		{ "si-data-max-memory",				CASE_NAMESPACE_SI_DATA_MAX_MEMORY },
		{ "si-tracing",						CASE_NAMESPACE_SI_TRACING},
		{ "si-histogram",					CASE_NAMESPACE_SI_HISTOGRAM },
		{ "si-ignore-not-sync",				CASE_NAMESPACE_SI_IGNORE_NOT_SYNC },
		{ "}",								CASE_CONTEXT_END }
};

const cfg_opt NAMESPACE_SINDEX_OPTS[] = {
		{ "data-max-memory",				CASE_NAMESPACE_SINDEX_DATA_MAX_MEMORY },
		{ "}",								CASE_CONTEXT_END }
};

const cfg_opt MOD_LUA_OPTS[] = {
		{ "cache-enabled",					CASE_MOD_LUA_CACHE_ENABLED },
		{ "system-path",					CASE_MOD_LUA_SYSTEM_PATH },
		{ "user-path",						CASE_MOD_LUA_USER_PATH },
		{ "}",								CASE_CONTEXT_END }
};

const cfg_opt CLUSTER_OPTS[] = {
		{ "self-node-id",					CASE_CLUSTER_SELF_NODE_ID },
		{ "self-group-id",					CASE_CLUSTER_SELF_GROUP_ID },
		{ "group",							CASE_CLUSTER_GROUP_BEGIN },
		{ "mode",							CASE_CLUSTER_MODE },
		{ "}",								CASE_CONTEXT_END }
};

const cfg_opt CLUSTER_GROUP_OPTS[] = {
		{ "node-id",						CASE_CLUSTER_GROUP_NODE_ID },
		{ "group-attr",						CASE_CLUSTER_GROUP_GROUP_ATTR },
		{ "}",								CASE_CONTEXT_END }
};

const cfg_opt SECURITY_OPTS[] = {
		{ "enable-security",				CASE_SECURITY_ENABLE_SECURITY },
		{ "privilege-refresh-period",		CASE_SECURITY_PRIVILEGE_REFRESH_PERIOD },
		{ "log",							CASE_SECURITY_LOG_BEGIN },
		{ "syslog",							CASE_SECURITY_SYSLOG_BEGIN },
		{ "}",								CASE_CONTEXT_END }
};

const cfg_opt SECURITY_LOG_OPTS[] = {
		{ "report-authentication",			CASE_SECURITY_LOG_REPORT_AUTHENTICATION },
		{ "report-sys-admin",				CASE_SECURITY_LOG_REPORT_SYS_ADMIN },
		{ "report-user-admin",				CASE_SECURITY_LOG_REPORT_USER_ADMIN },
		{ "report-violation",				CASE_SECURITY_LOG_REPORT_VIOLATION },
		{ "}",								CASE_CONTEXT_END }
};

const cfg_opt SECURITY_SYSLOG_OPTS[] = {
		{ "local",							CASE_SECURITY_SYSLOG_LOCAL },
		{ "report-authentication",			CASE_SECURITY_SYSLOG_REPORT_AUTHENTICATION },
		{ "report-sys-admin",				CASE_SECURITY_SYSLOG_REPORT_SYS_ADMIN },
		{ "report-user-admin",				CASE_SECURITY_SYSLOG_REPORT_USER_ADMIN },
		{ "report-violation",				CASE_SECURITY_SYSLOG_REPORT_VIOLATION },
		{ "}",								CASE_CONTEXT_END }
};

const int NUM_GLOBAL_OPTS							= sizeof(GLOBAL_OPTS) / sizeof(cfg_opt);
const int NUM_SERVICE_OPTS							= sizeof(SERVICE_OPTS) / sizeof(cfg_opt);
const int NUM_SERVICE_PAXOS_PROTOCOL_OPTS			= sizeof(SERVICE_PAXOS_PROTOCOL_OPTS) / sizeof(cfg_opt);
const int NUM_SERVICE_PAXOS_RECOVERY_OPTS			= sizeof(SERVICE_PAXOS_RECOVERY_OPTS) / sizeof(cfg_opt);
const int NUM_LOGGING_OPTS							= sizeof(LOGGING_OPTS) / sizeof(cfg_opt);
const int NUM_LOGGING_FILE_OPTS						= sizeof(LOGGING_FILE_OPTS) / sizeof(cfg_opt);
const int NUM_LOGGING_CONSOLE_OPTS					= sizeof(LOGGING_CONSOLE_OPTS) / sizeof(cfg_opt);
const int NUM_NETWORK_OPTS							= sizeof(NETWORK_OPTS) / sizeof(cfg_opt);
const int NUM_NETWORK_SERVICE_OPTS					= sizeof(NETWORK_SERVICE_OPTS) / sizeof(cfg_opt);
const int NUM_NETWORK_HEARTBEAT_OPTS				= sizeof(NETWORK_HEARTBEAT_OPTS) / sizeof(cfg_opt);
const int NUM_NETWORK_HEARTBEAT_MODE_OPTS			= sizeof(NETWORK_HEARTBEAT_MODE_OPTS) / sizeof(cfg_opt);
const int NUM_NETWORK_HEARTBEAT_PROTOCOL_OPTS		= sizeof(NETWORK_HEARTBEAT_PROTOCOL_OPTS) / sizeof(cfg_opt);
const int NUM_NETWORK_FABRIC_OPTS					= sizeof(NETWORK_FABRIC_OPTS) / sizeof(cfg_opt);
const int NUM_NETWORK_INFO_OPTS						= sizeof(NETWORK_INFO_OPTS) / sizeof(cfg_opt);
const int NUM_NAMESPACE_OPTS						= sizeof(NAMESPACE_OPTS) / sizeof(cfg_opt);
const int NUM_NAMESPACE_CONFLICT_RESOLUTION_OPTS	= sizeof(NAMESPACE_CONFLICT_RESOLUTION_OPTS) / sizeof(cfg_opt);
const int NUM_NAMESPACE_READ_CONSISTENCY_OPTS		= sizeof(NAMESPACE_READ_CONSISTENCY_OPTS) / sizeof(cfg_opt);
const int NUM_NAMESPACE_WRITE_COMMIT_OPTS			= sizeof(NAMESPACE_WRITE_COMMIT_OPTS) / sizeof(cfg_opt);
const int NUM_NAMESPACE_STORAGE_OPTS				= sizeof(NAMESPACE_STORAGE_OPTS) / sizeof(cfg_opt);
const int NUM_NAMESPACE_STORAGE_DEVICE_OPTS			= sizeof(NAMESPACE_STORAGE_DEVICE_OPTS) / sizeof(cfg_opt);
const int NUM_NAMESPACE_STORAGE_KV_OPTS				= sizeof(NAMESPACE_STORAGE_KV_OPTS) / sizeof(cfg_opt);
const int NUM_NAMESPACE_SET_OPTS					= sizeof(NAMESPACE_SET_OPTS) / sizeof(cfg_opt);
const int NUM_NAMESPACE_SET_ENABLE_XDR_OPTS			= sizeof(NAMESPACE_SET_ENABLE_XDR_OPTS) / sizeof(cfg_opt);
const int NUM_NAMESPACE_SI_OPTS						= sizeof(NAMESPACE_SI_OPTS) / sizeof(cfg_opt);
const int NUM_NAMESPACE_SINDEX_OPTS					= sizeof(NAMESPACE_SINDEX_OPTS) / sizeof(cfg_opt);
const int NUM_MOD_LUA_OPTS							= sizeof(MOD_LUA_OPTS) / sizeof(cfg_opt);
const int NUM_CLUSTER_OPTS							= sizeof(CLUSTER_OPTS) / sizeof(cfg_opt);
const int NUM_CLUSTER_GROUP_OPTS					= sizeof(CLUSTER_GROUP_OPTS) / sizeof(cfg_opt);
const int NUM_SECURITY_OPTS							= sizeof(SECURITY_OPTS) / sizeof(cfg_opt);
const int NUM_SECURITY_LOG_OPTS						= sizeof(SECURITY_LOG_OPTS) / sizeof(cfg_opt);
const int NUM_SECURITY_SYSLOG_OPTS					= sizeof(SECURITY_SYSLOG_OPTS) / sizeof(cfg_opt);


//==========================================================
// Configuration value constants not for switch() cases.
//

const char* DEVICE_SCHEDULER_MODES[] = {
		"anticipatory",
		"cfq",				// best for rotational drives
		"deadline",
		"noop"				// best for SSDs
};

const int NUM_DEVICE_SCHEDULER_MODES = sizeof(DEVICE_SCHEDULER_MODES) / sizeof(const char*);


//==========================================================
// Generic parsing utilities.
//

// Don't use these functions. Use the cf_str functions, which have better error
// handling, and support K, M, B/G, etc.
#undef atoi
#define atoi() DO_NOT_USE
#undef atol
#define atol() DO_NOT_USE
#undef atoll
#define atol() DO_NOT_USE

//------------------------------------------------
// Parsing state (context) tracking & switching.
//

typedef enum {
	GLOBAL,
	SERVICE,
	LOGGING, LOGGING_FILE, LOGGING_CONSOLE,
	NETWORK, NETWORK_SERVICE, NETWORK_HEARTBEAT, NETWORK_FABRIC, NETWORK_INFO,
	NAMESPACE, NAMESPACE_STORAGE_DEVICE, NAMESPACE_STORAGE_KV, NAMESPACE_SET, NAMESPACE_SI, NAMESPACE_SINDEX,
	XDR, XDR_DATACENTER,
	MOD_LUA,
	CLUSTER, CLUSTER_GROUP,
	SECURITY, SECURITY_LOG, SECURITY_SYSLOG,
	// Must be last, use for sanity-checking:
	PARSER_STATE_MAX_PLUS_1
} as_config_parser_state;

// For detail logging only - keep in sync with as_config_parser_state.
const char* CFG_PARSER_STATES[] = {
		"GLOBAL",
		"SERVICE",
		"LOGGING", "LOGGING_FILE", "LOGGING_CONSOLE",
		"NETWORK", "NETWORK_SERVICE", "NETWORK_HEARTBEAT", "NETWORK_FABRIC", "NETWORK_INFO",
		"NAMESPACE", "NAMESPACE_STORAGE_DEVICE", "NAMESPACE_STORAGE_KV", "NAMESPACE_SET", "NAMESPACE_SI", "NAMESPACE_SINDEX",
		"XDR", "XDR_DATACENTER",
		"MOD_LUA",
		"CLUSTER", "CLUSTER_GROUP",
		"SECURITY", "SECURITY_LOG", "SECURITY_SYSLOG"
};

typedef struct cfg_parser_state_s {
	as_config_parser_state	current;
	as_config_parser_state	stack[8];
	int						depth;
} cfg_parser_state;

void
cfg_parser_state_init(cfg_parser_state* p_state)
{
	p_state->current = p_state->stack[0] = GLOBAL;
	p_state->depth = 0;
}

void
cfg_begin_context(cfg_parser_state* p_state, as_config_parser_state context)
{
	if (context < 0 || context >= PARSER_STATE_MAX_PLUS_1) {
		cf_crash(AS_CFG, "parsing - unknown context");
	}

	as_config_parser_state prev_context = p_state->stack[p_state->depth];

	if (++p_state->depth >= (int)sizeof(p_state->stack)) {
		cf_crash(AS_CFG, "parsing - context too deep");
	}

	p_state->current = p_state->stack[p_state->depth] = context;

	// To see this log, change NO_SINKS_LIMIT in fault.c:
	cf_detail(AS_CFG, "begin context: %s -> %s", CFG_PARSER_STATES[prev_context], CFG_PARSER_STATES[context]);
}

void
cfg_end_context(cfg_parser_state* p_state)
{
	as_config_parser_state prev_context = p_state->stack[p_state->depth];

	if (--p_state->depth < 0) {
		cf_crash(AS_CFG, "parsing - can't end context depth 0");
	}

	p_state->current = p_state->stack[p_state->depth];

	// To see this log, change NO_SINKS_LIMIT in fault.c:
	cf_detail(AS_CFG, "end context: %s -> %s", CFG_PARSER_STATES[prev_context], CFG_PARSER_STATES[p_state->current]);
}

//------------------------------------------------
// Given a token, return switch() case identifier.
//

cfg_case_id
cfg_find_tok(const char* tok, const cfg_opt opts[], int num_opts)
{
	for (int i = 0; i < num_opts; i++) {
		if (strcmp(tok, opts[i].tok) == 0) {
			return opts[i].case_id;
		}
	}

	return CASE_NOT_FOUND;
}

xdr_cfg_case_id
xdr_cfg_find_tok(const char* tok, const xdr_cfg_opt opts[], int num_opts)
{
	for (int i = 0; i < num_opts; i++) {
		if (strcmp(tok, opts[i].tok) == 0) {
			return opts[i].case_id;
		}
	}

	return XDR_CASE_NOT_FOUND;
}

//------------------------------------------------
// Value parsing and sanity-checking utilities.
//

typedef struct cfg_line_s {
	int		num;
	char*	name_tok;
	char*	val_tok_1;
	char*	val_tok_2;
} cfg_line;

void
cfg_future_name_tok(const cfg_line* p_line)
{
	// To see this log, change NO_SINKS_LIMIT in fault.c:
	cf_info(AS_CFG, "line %d :: %s is not yet supported",
			p_line->num, p_line->name_tok);
}

void
cfg_future_val_tok_1(const cfg_line* p_line)
{
	cf_warning(AS_CFG, "line %d :: %s value '%s' is not yet supported",
			p_line->num, p_line->name_tok, p_line->val_tok_1);
}

void
cfg_renamed_name_tok(const cfg_line* p_line, const char* new_tok)
{
	cf_warning(AS_CFG, "line %d :: %s was renamed - please use '%s'",
			p_line->num, p_line->name_tok, new_tok);
}

void
cfg_renamed_val_tok_1(const cfg_line* p_line, const char* new_tok)
{
	cf_warning(AS_CFG, "line %d :: %s value '%s' was renamed - please use '%s'",
			p_line->num, p_line->name_tok, p_line->val_tok_1, new_tok);
}

void
cfg_deprecated_name_tok(const cfg_line* p_line)
{
	cf_warning(AS_CFG, "line %d :: %s is deprecated - please remove",
			p_line->num, p_line->name_tok);
}

void
cfg_deprecated_val_tok_1(const cfg_line* p_line)
{
	cf_warning(AS_CFG, "line %d :: %s value '%s' is deprecated - please remove",
			p_line->num, p_line->name_tok, p_line->val_tok_1);
}

void
cfg_unknown_name_tok(const cfg_line* p_line)
{
	cf_crash_nostack(AS_CFG, "line %d :: unknown config parameter name '%s'",
			p_line->num, p_line->name_tok);
}

void
cfg_unknown_val_tok_1(const cfg_line* p_line)
{
	cf_crash_nostack(AS_CFG, "line %d :: %s has unknown value '%s'",
			p_line->num, p_line->name_tok, p_line->val_tok_1);
}

void
cfg_not_supported(const cfg_line* p_line, const char *feature)
{
	cf_crash_nostack(AS_CFG, "line %d :: illegal value '%s' for config parameter '%s' - feature %s is not supported",
			p_line->num, p_line->val_tok_1, p_line->name_tok, feature);
}

char*
cfg_strdup(const cfg_line* p_line)
{
	// TODO - should we check for empty string?

	char* str = cf_strdup(p_line->val_tok_1);

	if (! str) {
		cf_crash_nostack(AS_CFG, "line %d :: failed alloc for %s: %s",
				p_line->num, p_line->name_tok, p_line->val_tok_1);
	}

	return str;
}

char*
cfg_strdup_one_of(const cfg_line* p_line, const char* toks[], int num_toks)
{
	// TODO - should we check for empty string?

	for (int i = 0; i < num_toks; i++) {
		if (strcmp(p_line->val_tok_1, toks[i]) == 0) {
			return cfg_strdup(p_line);
		}
	}

	uint32_t valid_toks_size = (num_toks * 2) + 1;

	for (int i = 0; i < num_toks; i++) {
		valid_toks_size += strlen(toks[i]);
	}

	char valid_toks[valid_toks_size];

	for (int i = 0; i < num_toks; i++) {
		strcat(valid_toks, toks[i]);
		strcat(valid_toks, ", ");
	}

	cf_crash_nostack(AS_CFG, "line %d :: %s must be one of: %snot %s",
			p_line->num, p_line->name_tok, valid_toks, p_line->val_tok_1);

	// Won't get here, but quiet warnings...
	return NULL;
}

void
cfg_strcpy(const cfg_line* p_line, char* p_str, size_t max_size)
{
	// TODO - should we check for empty string?

	if (strlen(p_line->val_tok_1) >= max_size) {
		cf_crash_nostack(AS_CFG, "line %d :: %s must be < %lu characters long, not %s",
				p_line->num, p_line->name_tok, max_size, p_line->val_tok_1);
	}

	strcpy(p_str, p_line->val_tok_1);
}

bool
cfg_bool(const cfg_line* p_line)
{
	if (strcasecmp(p_line->val_tok_1, "true") == 0 || strcasecmp(p_line->val_tok_1, "yes") == 0) {
		return true;
	}

	if (strcasecmp(p_line->val_tok_1, "false") == 0 || strcasecmp(p_line->val_tok_1, "no") == 0) {
		return false;
	}

	if (*p_line->val_tok_1 == '\0') {
		cf_crash_nostack(AS_CFG, "line %d :: %s must be true or false or yes or no",
				p_line->num, p_line->name_tok);
	}

	cf_crash_nostack(AS_CFG, "line %d :: %s must be true or false or yes or no, not %s",
			p_line->num, p_line->name_tok, p_line->val_tok_1);

	// Won't get here, but quiet warnings...
	return false;
}

bool
cfg_bool_no_value_is_true(const cfg_line* p_line)
{
	return (*p_line->val_tok_1 == '\0') ? true : cfg_bool(p_line);
}

int64_t
cfg_i64_anyval_no_checks(const cfg_line* p_line, char* val_tok)
{
	if (*val_tok == '\0') {
		cf_crash_nostack(AS_CFG, "line %d :: %s must specify an integer value",
				p_line->num, p_line->name_tok);
	}

	int64_t value;

	if (0 != cf_str_atoi_64(val_tok, &value)) {
		cf_crash_nostack(AS_CFG, "line %d :: %s must be a number, not %s",
				p_line->num, p_line->name_tok, val_tok);
	}

	return value;
}

int64_t
cfg_i64_no_checks(const cfg_line* p_line)
{
	return cfg_i64_anyval_no_checks(p_line, p_line->val_tok_1);
}

int64_t
cfg_i64_val2_no_checks(const cfg_line* p_line)
{
	return cfg_i64_anyval_no_checks(p_line, p_line->val_tok_2);
}

int64_t
cfg_i64(const cfg_line* p_line, int64_t min, int64_t max)
{
	int64_t value = cfg_i64_no_checks(p_line);

	if (value < min || value > max) {
		cf_crash_nostack(AS_CFG, "line %d :: %s must be >= %ld and <= %ld, not %ld",
				p_line->num, p_line->name_tok, min, max, value);
	}

	return value;
}

int
cfg_int_no_checks(const cfg_line* p_line)
{
	int64_t value = cfg_i64_no_checks(p_line);

	if (value < INT_MIN || value > INT_MAX) {
		cf_crash_nostack(AS_CFG, "line %d :: %s %ld overflows int",
				p_line->num, p_line->name_tok, value);
	}

	return (int)value;
}

int
cfg_int(const cfg_line* p_line, int min, int max)
{
	int value = cfg_int_no_checks(p_line);

	if (value < min || value > max) {
		cf_crash_nostack(AS_CFG, "line %d :: %s must be >= %d and <= %d, not %d",
				p_line->num, p_line->name_tok, min, max, value);
	}

	return value;
}

int
cfg_int_val2_no_checks(const cfg_line* p_line)
{
	int64_t value = cfg_i64_val2_no_checks(p_line);

	if (value < INT_MIN || value > INT_MAX) {
		cf_crash_nostack(AS_CFG, "line %d :: %s %ld overflows int",
				p_line->num, p_line->name_tok, value);
	}

	return (int)value;
}

int
cfg_int_val2(const cfg_line* p_line, int min, int max)
{
	int value = cfg_int_val2_no_checks(p_line);

	if (value < min || value > max) {
		cf_crash_nostack(AS_CFG, "line %d :: %s must be >= %d and <= %d, not %d",
				p_line->num, p_line->name_tok, min, max, value);
	}

	return value;
}

uint64_t
cfg_u64_anyval_no_checks(const cfg_line* p_line, char* val_tok)
{
	if (*val_tok == '\0') {
		cf_crash_nostack(AS_CFG, "line %d :: %s must specify an unsigned integer value",
				p_line->num, p_line->name_tok);
	}

	uint64_t value;

	if (0 != cf_str_atoi_u64(val_tok, &value)) {
		cf_crash_nostack(AS_CFG, "line %d :: %s must be an unsigned number, not %s",
				p_line->num, p_line->name_tok, val_tok);
	}

	return value;
}

uint64_t
cfg_u64_no_checks(const cfg_line* p_line)
{
	return cfg_u64_anyval_no_checks(p_line, p_line->val_tok_1);
}

uint64_t
cfg_u64_val2_no_checks(const cfg_line* p_line)
{
	return cfg_u64_anyval_no_checks(p_line, p_line->val_tok_2);
}

uint64_t
cfg_u64(const cfg_line* p_line, uint64_t min, uint64_t max)
{
	uint64_t value = cfg_u64_no_checks(p_line);

	if (min == 0) {
		if (value > max) {
			cf_crash_nostack(AS_CFG, "line %d :: %s must be <= %lu, not %lu",
					p_line->num, p_line->name_tok, max, value);
		}
	}
	else if (value < min || value > max) {
		cf_crash_nostack(AS_CFG, "line %d :: %s must be >= %lu and <= %lu, not %lu",
				p_line->num, p_line->name_tok, min, max, value);
	}

	return value;
}

uint32_t
cfg_u32_no_checks(const cfg_line* p_line)
{
	uint64_t value = cfg_u64_no_checks(p_line);

	if (value > UINT_MAX) {
		cf_crash_nostack(AS_CFG, "line %d :: %s %lu overflows unsigned int",
				p_line->num, p_line->name_tok, value);
	}

	return (uint32_t)value;
}

uint32_t
cfg_u32(const cfg_line* p_line, uint32_t min, uint32_t max)
{
	uint32_t value = cfg_u32_no_checks(p_line);

	if (min == 0) {
		if (value > max) {
			cf_crash_nostack(AS_CFG, "line %d :: %s must be <= %u, not %u",
					p_line->num, p_line->name_tok, max, value);
		}
	}
	else if (value < min || value > max) {
		cf_crash_nostack(AS_CFG, "line %d :: %s must be >= %u and <= %u, not %u",
				p_line->num, p_line->name_tok, min, max, value);
	}

	return value;
}

uint16_t
cfg_u16_no_checks(const cfg_line* p_line)
{
	uint64_t value = cfg_u64_no_checks(p_line);

	if (value > USHRT_MAX) {
		cf_crash_nostack(AS_CFG, "line %d :: %s %lu overflows unsigned short",
				p_line->num, p_line->name_tok, value);
	}

	return (uint16_t)value;
}

uint16_t
cfg_u16(const cfg_line* p_line, uint16_t min, uint16_t max)
{
	uint16_t value = cfg_u16_no_checks(p_line);

	if (min == 0) {
		if (value > max) {
			cf_crash_nostack(AS_CFG, "line %d :: %s must be <= %u, not %u",
					p_line->num, p_line->name_tok, max, value);
		}
	}
	else if (value < min || value > max) {
		cf_crash_nostack(AS_CFG, "line %d :: %s must be >= %u and <= %u, not %u",
				p_line->num, p_line->name_tok, min, max, value);
	}

	return value;
}

uint8_t
cfg_u8_no_checks(const cfg_line* p_line)
{
	uint64_t value = cfg_u64_no_checks(p_line);

	if (value > UCHAR_MAX) {
		cf_crash_nostack(AS_CFG, "line %d :: %s %lu overflows unsigned char",
				p_line->num, p_line->name_tok, value);
	}

	return (uint8_t)value;
}

uint8_t
cfg_u8(const cfg_line* p_line, uint8_t min, uint8_t max)
{
	uint8_t value = cfg_u8_no_checks(p_line);

	if (min == 0) {
		if (value > max) {
			cf_crash_nostack(AS_CFG, "line %d :: %s must be <= %u, not %u",
					p_line->num, p_line->name_tok, max, value);
		}
	}
	else if (value < min || value > max) {
		cf_crash_nostack(AS_CFG, "line %d :: %s must be >= %u and <= %u, not %u",
				p_line->num, p_line->name_tok, min, max, value);
	}

	return value;
}

double
cfg_pct_fraction(const cfg_line* p_line)
{
	if (*p_line->val_tok_1 == '\0') {
		cf_crash_nostack(AS_CFG, "line %d :: %s must specify a numeric value",
				p_line->num, p_line->name_tok);
	}

	double value = atof(p_line->val_tok_1);

	if (value < 0.0 || value > 100.0) {
		cf_crash_nostack(AS_CFG, "line %d :: %s must be >= 0 and <= 100, not %s",
				p_line->num, p_line->name_tok, p_line->val_tok_1);
	}

	return value / 100.0;
}

uint64_t
cfg_seconds(const cfg_line* p_line)
{
	if (*p_line->val_tok_1 == '\0') {
		cf_crash_nostack(AS_CFG, "line %d :: %s must specify an unsigned integer value with time unit (s, m, h, or d)",
				p_line->num, p_line->name_tok);
	}

	uint64_t value;

	if (0 != cf_str_atoi_seconds(p_line->val_tok_1, &value)) {
		cf_crash_nostack(AS_CFG, "line %d :: %s must be an unsigned number with time unit (s, m, h, or d), not %s",
				p_line->num, p_line->name_tok, p_line->val_tok_1);
	}

	return value;
}

// Minimum & maximum port numbers:
const int CFG_MIN_PORT = 1024;
const int CFG_MAX_PORT = USHRT_MAX;

int
cfg_port(const cfg_line* p_line)
{
	return cfg_int(p_line, CFG_MIN_PORT, CFG_MAX_PORT);
}

int
cfg_port_val2(const cfg_line* p_line)
{
	return cfg_int_val2(p_line, CFG_MIN_PORT, CFG_MAX_PORT);
}

//------------------------------------------------
// Constants used in parsing.
//

// Token delimiter characters:
const char CFG_WHITESPACE[] = " \t\n\r\f\v";


//==========================================================
// Public API - parse the configuration file.
//

as_config*
as_config_init(const char *config_file)
{
	as_config* c = &g_config; // shortcut pointer

	// Set the service context defaults. Values parsed from the config file will
	// override the defaults.
	cfg_set_defaults();

	FILE* FD;
	char iobuf[256];
	int line_num = 0;
	cfg_parser_state state;

	cfg_parser_state_init(&state);

	as_namespace* ns = NULL;
	cf_fault_sink* sink = NULL;
	as_set* p_set = NULL; // local variable used for set initialization
	as_sindex_config_var si_cfg;

	uint64_t config_val = 0;
	cc_group_t cluster_group_id = 0; // hold the group name while we process nodes (0 not a valid ID #)
	cc_node_t cluster_node_id; // capture the node id in a group

	// Flag mutually exclusive configuration options.
	bool transaction_queues_set = false;

	// Open the configuration file for reading.
	if (NULL == (FD = fopen(config_file, "r"))) {
		cf_crash_nostack(AS_CFG, "couldn't open configuration file %s: %s", config_file, cf_strerror(errno));
	}

	// Parse the configuration file, line by line.
	while (fgets(iobuf, sizeof(iobuf), FD)) {
		line_num++;

		// First chop the comment off, if there is one.

		char* p_comment = strchr(iobuf, '#');

		if (p_comment) {
			*p_comment = '\0';
		}

		// Find (and null-terminate) up to three whitespace-delimited tokens in
		// the line, a 'name' token and up to two 'value' tokens.

		cfg_line line = { line_num, NULL, NULL, NULL };

		line.name_tok = strtok(iobuf, CFG_WHITESPACE);

		// If there are no tokens, ignore this line, get the next line.
		if (! line.name_tok) {
			continue;
		}

		line.val_tok_1 = strtok(NULL, CFG_WHITESPACE);

		if (! line.val_tok_1) {
			line.val_tok_1 = ""; // in case it's used where NULL can't be used
		}
		else {
			line.val_tok_2 = strtok(NULL, CFG_WHITESPACE);
		}

		if (! line.val_tok_2) {
			line.val_tok_2 = ""; // in case it's used where NULL can't be used
		}

		// Note that we can't see this output until a logging sink is specified.
		cf_detail(AS_CFG, "line %d :: %s %s %s", line_num, line.name_tok, line.val_tok_1, line.val_tok_2);

		// Parse the directive.
		switch (state.current) {

		//==================================================
		// Parse top-level items.
		//
		case GLOBAL:
			switch (cfg_find_tok(line.name_tok, GLOBAL_OPTS, NUM_GLOBAL_OPTS)) {
			case CASE_SERVICE_BEGIN:
				cfg_begin_context(&state, SERVICE);
				break;
			case CASE_LOG_BEGIN:
				cfg_begin_context(&state, LOGGING);
				break;
			case CASE_NETWORK_BEGIN:
				cfg_begin_context(&state, NETWORK);
				break;
			case CASE_NAMESPACE_BEGIN:
				// Create the namespace objects.
				ns = as_namespace_create(line.val_tok_1, 2);
				cfg_begin_context(&state, NAMESPACE);
				break;
			case CASE_XDR_BEGIN:
				cfg_begin_context(&state, XDR);
				break;
			case CASE_MOD_LUA_BEGIN:
				cfg_begin_context(&state, MOD_LUA);
				break;
			case CASE_CLUSTER_BEGIN:
				cfg_begin_context(&state, CLUSTER);
				break;
			case CASE_SECURITY_BEGIN:
				cfg_begin_context(&state, SECURITY);
				break;
			case CASE_NOT_FOUND:
			default:
				cfg_unknown_name_tok(&line);
				break;
			}
			break;

		//==================================================
		// Parse service context items.
		//
		case SERVICE:
			switch(cfg_find_tok(line.name_tok, SERVICE_OPTS, NUM_SERVICE_OPTS)) {
			case CASE_SERVICE_USER:
				{
					struct passwd* pwd;
					if (NULL == (pwd = getpwnam(line.val_tok_1))) {
						cf_crash_nostack(AS_CFG, "line %d :: user not found: %s", line_num, line.val_tok_1);
					}
					c->uid = pwd->pw_uid;
					endpwent();
				}
				break;
			case CASE_SERVICE_GROUP:
				{
					struct group* grp;
					if (NULL == (grp = getgrnam(line.val_tok_1))) {
						cf_crash_nostack(AS_CFG, "line %d :: group not found: %s", line_num, line.val_tok_1);
					}
					c->gid = grp->gr_gid;
					endgrent();
				}
				break;
			case CASE_SERVICE_PAXOS_SINGLE_REPLICA_LIMIT:
				c->paxos_single_replica_limit = cfg_u32_no_checks(&line);
				break;
			case CASE_SERVICE_PIDFILE:
				c->pidfile = cfg_strdup(&line);
				break;
			case CASE_SERVICE_SERVICE_THREADS:
				c->n_service_threads = cfg_int(&line, 1, MAX_DEMARSHAL_THREADS);
				break;
			case CASE_SERVICE_TRANSACTION_QUEUES:
				c->n_transaction_queues = cfg_int(&line, 1, MAX_TRANSACTION_QUEUES);
				transaction_queues_set = true;
				break;
			case CASE_SERVICE_TRANSACTION_THREADS_PER_QUEUE:
				c->n_transaction_threads_per_queue = cfg_int_no_checks(&line);
				break;
			case CASE_SERVICE_CLIENT_FD_MAX:
				cfg_renamed_name_tok(&line, "proto-fd-max");
				// Intentional fall-through.
			case CASE_SERVICE_PROTO_FD_MAX:
				c->n_proto_fd_max = cfg_int_no_checks(&line);
				break;
			case CASE_SERVICE_ALLOW_INLINE_TRANSACTIONS:
				c->allow_inline_transactions = cfg_bool(&line);
				break;
			case CASE_SERVICE_AUTO_DUN:
				c->auto_dun = cfg_bool(&line);
				break;
			case CASE_SERVICE_AUTO_UNDUN:
				c->auto_undun = cfg_bool(&line);
				break;
			case CASE_SERVICE_BATCH_MAX_REQUESTS:
				c->batch_max_requests = cfg_u32_no_checks(&line);
				break;
			case CASE_SERVICE_BATCH_PRIORITY:
				c->batch_priority = cfg_u32_no_checks(&line);
				break;
			case CASE_SERVICE_BATCH_THREADS:
				c->n_batch_threads = cfg_int(&line, 1, MAX_BATCH_THREADS);
				break;
			case CASE_SERVICE_FABRIC_WORKERS:
				c->n_fabric_workers = cfg_int(&line, 1, MAX_FABRIC_WORKERS);
				break;
			case CASE_SERVICE_FB_HEALTH_BAD_PCT:
				c->fb_health_bad_pct = cfg_u32(&line, 0, 100);
				break;
			case CASE_SERVICE_FB_HEALTH_GOOD_PCT:
				c->fb_health_good_pct = cfg_u32(&line, 0, 100);
				break;
			case CASE_SERVICE_FB_HEALTH_MSG_PER_BURST:
				c->fb_health_msg_per_burst = cfg_u32_no_checks(&line);
				break;
			case CASE_SERVICE_FB_HEALTH_MSG_TIMEOUT:
				c->fb_health_msg_timeout = cfg_u32(&line, 1, 200);
				break;
			case CASE_SERVICE_GENERATION_DISABLE:
				c->generation_disable = cfg_bool(&line);
				break;
			case CASE_SERVICE_HIST_TRACK_BACK:
				c->hist_track_back = cfg_u32_no_checks(&line);
				break;
			case CASE_SERVICE_HIST_TRACK_SLICE:
				c->hist_track_slice = cfg_u32_no_checks(&line);
				break;
			case CASE_SERVICE_HIST_TRACK_THRESHOLDS:
				c->hist_track_thresholds = cfg_strdup(&line);
				// TODO - if config key present but no value (not even space) failure mode is bad...
				break;
			case CASE_SERVICE_INFO_THREADS:
				c->n_info_threads = cfg_int_no_checks(&line);
				break;
			case CASE_SERVICE_MICROBENCHMARKS:
				c->microbenchmarks = cfg_bool(&line);
				break;
			case CASE_SERVICE_MIGRATE_MAX_NUM_INCOMING:
				c->migrate_max_num_incoming = cfg_int(&line, 0, INT_MAX);
				break;
			case CASE_SERVICE_MIGRATE_READ_PRIORITY:
				c->migrate_read_priority = cfg_u32_no_checks(&line);
				break;
			case CASE_SERVICE_MIGRATE_READ_SLEEP:
				c->migrate_read_sleep = cfg_u32_no_checks(&line);
				break;
			case CASE_SERVICE_MIGRATE_RX_LIFETIME_MS:
				c->migrate_rx_lifetime_ms = cfg_int_no_checks(&line);
				break;
			case CASE_SERVICE_MIGRATE_THREADS:
				c->n_migrate_threads = cfg_int(&line, 0, MAX_NUM_MIGRATE_XMIT_THREADS);
				break;
			case CASE_SERVICE_MIGRATE_XMIT_HWM:
				c->migrate_xmit_hwm = cfg_u32_no_checks(&line);
				break;
			case CASE_SERVICE_MIGRATE_XMIT_LWM:
				c->migrate_xmit_lwm = cfg_u32_no_checks(&line);
				break;
			case CASE_SERVICE_MIGRATE_PRIORITY:
				cfg_renamed_name_tok(&line, "migrate-xmit-priority");
				// Intentional fall-through.
			case CASE_SERVICE_MIGRATE_XMIT_PRIORITY:
				c->migrate_xmit_priority = cfg_u32_no_checks(&line);
				break;
			case CASE_SERVICE_MIGRATE_XMIT_SLEEP:
				c->migrate_xmit_sleep = cfg_u32_no_checks(&line);
				break;
			case CASE_SERVICE_NSUP_DELETE_SLEEP:
				c->nsup_delete_sleep = cfg_u32_no_checks(&line);
				break;
			case CASE_SERVICE_NSUP_PERIOD:
				c->nsup_period = cfg_u32_no_checks(&line);
				break;
			case CASE_SERVICE_NSUP_STARTUP_EVICT:
				c->nsup_startup_evict = cfg_bool(&line);
				break;
			case CASE_SERVICE_PAXOS_MAX_CLUSTER_SIZE:
				c->paxos_max_cluster_size = cfg_u64(&line, 2, AS_CLUSTER_SZ);
				break;
			case CASE_SERVICE_PAXOS_PROTOCOL:
				switch(cfg_find_tok(line.val_tok_1, SERVICE_PAXOS_PROTOCOL_OPTS, NUM_SERVICE_PAXOS_PROTOCOL_OPTS)) {
				case CASE_SERVICE_PAXOS_PROTOCOL_V1:
					c->paxos_protocol = AS_PAXOS_PROTOCOL_V1;
					break;
				case CASE_SERVICE_PAXOS_PROTOCOL_V2:
					c->paxos_protocol = AS_PAXOS_PROTOCOL_V2;
					break;
				case CASE_SERVICE_PAXOS_PROTOCOL_V3:
					c->paxos_protocol = AS_PAXOS_PROTOCOL_V3;
					break;
				case CASE_SERVICE_PAXOS_PROTOCOL_V4:
					c->paxos_protocol = AS_PAXOS_PROTOCOL_V4;
					break;
				case CASE_NOT_FOUND:
				default:
					cfg_unknown_val_tok_1(&line);
					break;
				}
				break;
			case CASE_SERVICE_PAXOS_RECOVERY_POLICY:
				switch(cfg_find_tok(line.val_tok_1, SERVICE_PAXOS_RECOVERY_OPTS, NUM_SERVICE_PAXOS_RECOVERY_OPTS)) {
				case CASE_SERVICE_PAXOS_RECOVERY_AUTO_DUN_ALL:
					c->paxos_recovery_policy = AS_PAXOS_RECOVERY_POLICY_AUTO_DUN_ALL;
					break;
				case CASE_SERVICE_PAXOS_RECOVERY_AUTO_DUN_MASTER:
					c->paxos_recovery_policy = AS_PAXOS_RECOVERY_POLICY_AUTO_DUN_MASTER;
					break;
				case CASE_SERVICE_PAXOS_RECOVERY_MANUAL:
					c->paxos_recovery_policy = AS_PAXOS_RECOVERY_POLICY_MANUAL;
					break;
				case CASE_NOT_FOUND:
				default:
					cfg_unknown_val_tok_1(&line);
					break;
				}
				break;
			case CASE_SERVICE_PAXOS_RETRANSMIT_PERIOD:
				c->paxos_retransmit_period = cfg_u32_no_checks(&line);
				break;
			case CASE_SERVICE_PROTO_FD_IDLE_MS:
				c->proto_fd_idle_ms = cfg_int_no_checks(&line);
				break;
			case CASE_SERVICE_QUERY_IN_TRANSACTION_THREAD:
				c->query_in_transaction_thr = cfg_bool(&line);
				break;
			case CASE_SERVICE_REPLICATION_FIRE_AND_FORGET:
				c->replication_fire_and_forget = cfg_bool(&line);
				break;
			case CASE_SERVICE_RESPOND_CLIENT_ON_MASTER_COMPLETION:
				c->respond_client_on_master_completion = cfg_bool(&line);
				break;
			case CASE_SERVICE_RUN_AS_DAEMON:
				c->run_as_daemon = cfg_bool_no_value_is_true(&line);
				break;
			case CASE_SERVICE_SCAN_PRIORITY:
				c->scan_priority = cfg_u32_no_checks(&line);
				break;
			case CASE_SERVICE_SINDEX_DATA_MAX_MEMORY:
				config_val = cfg_u64_no_checks(&line);
				if (config_val < c->sindex_data_memory_used) {
					cf_warning(AS_CFG, "sindex-data-max-memory must"
							" be greater than existing used memory %ld (line %d)",
							cf_atomic_int_get(&c->sindex_data_memory_used), line_num);
				}
				else {
					c->sindex_data_max_memory = config_val; // this is in addition to namespace memory
				}
				break;
			case CASE_SERVICE_SNUB_NODES:
				c->snub_nodes = cfg_bool(&line);
				break;
			case CASE_SERVICE_STORAGE_BENCHMARKS:
				c->storage_benchmarks = cfg_bool(&line);
				break;
			case CASE_SERVICE_LDT_BENCHMARKS:
				c->ldt_benchmarks = cfg_bool(&line);
				break;
			case CASE_SERVICE_TICKER_INTERVAL:
				c->ticker_interval = cfg_u32_no_checks(&line);
				break;
			case CASE_SERVICE_TRANSACTION_DUPLICATE_THREADS:
				c->n_transaction_duplicate_threads = cfg_int_no_checks(&line);
				break;
			case CASE_SERVICE_TRANSACTION_MAX_MS:
				c->transaction_max_ns = cfg_u64_no_checks(&line) * 1000000;
				break;
			case CASE_SERVICE_TRANSACTION_PENDING_LIMIT:
				c->transaction_pending_limit = cfg_u32_no_checks(&line);
				break;
			case CASE_SERVICE_TRANSACTION_REPEATABLE_READ:
				c->transaction_repeatable_read = cfg_bool(&line);
				break;
			case CASE_SERVICE_TRANSACTION_RETRY_MS:
				c->transaction_retry_ms = cfg_u32_no_checks(&line);
				break;
			case CASE_SERVICE_UDF_RUNTIME_MAX_GMEMORY:
				config_val = cfg_u64_no_checks(&line);
				if (config_val < c->udf_runtime_gmemory_used) {
					cf_crash_nostack(AS_CFG, "udf-runtime-max-gmemory must"
							" be greater than existing used memory %ld (line %d)",
							cf_atomic_int_get(&c->udf_runtime_gmemory_used), line_num);
				}
				c->udf_runtime_max_gmemory = config_val;
				break;
			case CASE_SERVICE_UDF_RUNTIME_MAX_MEMORY:
				config_val = cfg_u64_no_checks(&line);
				break;
			case CASE_SERVICE_USE_QUEUE_PER_DEVICE:
				c->use_queue_per_device = cfg_bool(&line);
				break;
			case CASE_SERVICE_WORK_DIRECTORY:
				c->work_directory = cfg_strdup(&line);
				break;
			case CASE_SERVICE_WRITE_DUPLICATE_RESOLUTION_DISABLE:
				c->write_duplicate_resolution_disable = cfg_bool(&line);
				break;
			case CASE_SERVICE_ASMALLOC_ENABLED:
				c->asmalloc_enabled = cfg_bool(&line);
				break;
			case CASE_SERVICE_DUMP_MESSAGE_ABOVE_SIZE:
				c->dump_message_above_size = cfg_u32_no_checks(&line);
				break;
			case CASE_SERVICE_FABRIC_DUMP_MSGS:
				c->fabric_dump_msgs = cfg_bool(&line);
				break;
			case CASE_SERVICE_MAX_MSGS_PER_TYPE:
				c->max_msgs_per_type = cfg_i64_no_checks(&line);
				msg_set_max_msgs_per_type(c->max_msgs_per_type = c->max_msgs_per_type >= 0 ? c->max_msgs_per_type : -1);
				break;
			case CASE_SERVICE_MEMORY_ACCOUNTING:
				c->memory_accounting = cfg_bool(&line);
				break;
			case CASE_SERVICE_PROLE_EXTRA_TTL:
				c->prole_extra_ttl = cfg_u32_no_checks(&line);
				break;
			case CASE_SERVICE_BATCH_RETRANSMIT:
			case CASE_SERVICE_CLIB_LIBRARY:
			case CASE_SERVICE_DEFRAG_QUEUE_ESCAPE:
			case CASE_SERVICE_DEFRAG_QUEUE_HWM:
			case CASE_SERVICE_DEFRAG_QUEUE_LWM:
			case CASE_SERVICE_DEFRAG_QUEUE_PRIORITY:
			case CASE_SERVICE_NSUP_AUTO_HWM:
			case CASE_SERVICE_NSUP_AUTO_HWM_PCT:
			case CASE_SERVICE_NSUP_MAX_DELETES:
			case CASE_SERVICE_NSUP_QUEUE_ESCAPE:
			case CASE_SERVICE_NSUP_QUEUE_HWM:
			case CASE_SERVICE_NSUP_QUEUE_LWM:
			case CASE_SERVICE_NSUP_REDUCE_PRIORITY:
			case CASE_SERVICE_NSUP_REDUCE_SLEEP:
			case CASE_SERVICE_NSUP_THREADS:
			case CASE_SERVICE_SCAN_MEMORY:
			case CASE_SERVICE_SCAN_RETRANSMIT:
			case CASE_SERVICE_SCHEDULER_PRIORITY:
			case CASE_SERVICE_SCHEDULER_TYPE:
			case CASE_SERVICE_TRIAL_ACCOUNT_KEY:
				cfg_deprecated_name_tok(&line);
				break;
			case CASE_CONTEXT_END:
				if (c->use_queue_per_device && transaction_queues_set) {
					cf_crash_nostack(AS_CFG, "can't set use-queue-per-device and explicit transaction-queues");
				}
				cfg_end_context(&state);
				break;
			case CASE_NOT_FOUND:
			default:
				cfg_unknown_name_tok(&line);
				break;
			}
			break;

		//==================================================
		// Parse logging context items.
		//
		case LOGGING:
			switch(cfg_find_tok(line.name_tok, LOGGING_OPTS, NUM_LOGGING_OPTS)) {
			case CASE_LOG_FILE_BEGIN:
				if ((sink = cf_fault_sink_hold(line.val_tok_1)) == NULL) {
					cf_crash_nostack(AS_CFG, "line %d :: can't add file %s as log sink", line_num, line.val_tok_1);
				}
				cfg_begin_context(&state, LOGGING_FILE);
				break;
			case CASE_LOG_CONSOLE_BEGIN:
				if ((sink = cf_fault_sink_hold("stderr")) == NULL) {
					cf_crash_nostack(AS_CFG, "line %d :: can't add stderr as log sink", line_num);
				}
				cfg_begin_context(&state, LOGGING_CONSOLE);
				break;
			case CASE_CONTEXT_END:
				cfg_end_context(&state);
				break;
			case CASE_NOT_FOUND:
			default:
				cfg_unknown_name_tok(&line);
				break;
			}
			break;

		//----------------------------------------
		// Parse logging::file context items.
		//
		case LOGGING_FILE:
			switch(cfg_find_tok(line.name_tok, LOGGING_FILE_OPTS, NUM_LOGGING_FILE_OPTS)) {
			case CASE_LOG_FILE_CONTEXT:
				if (0 != cf_fault_sink_addcontext(sink, line.val_tok_1, line.val_tok_2)) {
					cf_crash_nostack(AS_CFG, "line %d :: can't add logging file context %s %s", line_num, line.val_tok_1, line.val_tok_2);
				}
				break;
			case CASE_LOG_FILE_SPECIFIC:
				cfg_future_name_tok(&line); // TODO - deprecate?
				break;
			case CASE_CONTEXT_END:
				sink = NULL;
				cfg_end_context(&state);
				break;
			case CASE_NOT_FOUND:
			default:
				cfg_unknown_name_tok(&line);
				break;
			}
			break;

		//----------------------------------------
		// Parse logging::console context items.
		//
		case LOGGING_CONSOLE:
			switch(cfg_find_tok(line.name_tok, LOGGING_CONSOLE_OPTS, NUM_LOGGING_CONSOLE_OPTS)) {
			case CASE_LOG_CONSOLE_CONTEXT:
				if (0 != cf_fault_sink_addcontext(sink, line.val_tok_1, line.val_tok_2)) {
					cf_crash_nostack(AS_CFG, "line %d :: can't add logging console context %s %s", line_num, line.val_tok_1, line.val_tok_2);
				}
				break;
			case CASE_LOG_CONSOLE_SPECIFIC:
				cfg_future_name_tok(&line); // TODO - deprecate?
				break;
			case CASE_CONTEXT_END:
				sink = NULL;
				cfg_end_context(&state);
				break;
			case CASE_NOT_FOUND:
			default:
				cfg_unknown_name_tok(&line);
				break;
			}
			break;

		//==================================================
		// Parse network context items.
		//
		case NETWORK:
			switch(cfg_find_tok(line.name_tok, NETWORK_OPTS, NUM_NETWORK_OPTS)) {
			case CASE_NETWORK_SERVICE_BEGIN:
				cfg_begin_context(&state, NETWORK_SERVICE);
				break;
			case CASE_NETWORK_HEARTBEAT_BEGIN:
				cfg_begin_context(&state, NETWORK_HEARTBEAT);
				break;
			case CASE_NETWORK_FABRIC_BEGIN:
				cfg_begin_context(&state, NETWORK_FABRIC);
				break;
			case CASE_NETWORK_INFO_BEGIN:
				cfg_begin_context(&state, NETWORK_INFO);
				break;
			case CASE_CONTEXT_END:
				cfg_end_context(&state);
				break;
			case CASE_NOT_FOUND:
			default:
				cfg_unknown_name_tok(&line);
				break;
			}
			break;

		//----------------------------------------
		// Parse network::service context items.
		//
		case NETWORK_SERVICE:
			switch(cfg_find_tok(line.name_tok, NETWORK_SERVICE_OPTS, NUM_NETWORK_SERVICE_OPTS)) {
			case CASE_NETWORK_SERVICE_ADDRESS:
				// TODO - is the strdup necessary (addr ever freed)?
				c->socket.addr = strcmp(line.val_tok_1, "any") == 0 ? cf_strdup("0.0.0.0") : cfg_strdup(&line);
				break;
			case CASE_NETWORK_SERVICE_PORT:
				c->socket.port = cfg_port(&line);
				break;
			case CASE_NETWORK_SERVICE_EXTERNAL_ADDRESS:
				cfg_renamed_name_tok(&line, "access-address");
				// Intentional fall-through.
			case CASE_NETWORK_SERVICE_ACCESS_ADDRESS:
				c->external_address = cfg_strdup(&line);
				break;
			case CASE_NETWORK_SERVICE_NETWORK_INTERFACE_NAME:
				c->network_interface_name = cfg_strdup(&line);
				break;
			case CASE_NETWORK_SERVICE_REUSE_ADDRESS:
				c->socket_reuse_addr = cfg_bool_no_value_is_true(&line);
				break;
			case CASE_CONTEXT_END:
				cfg_end_context(&state);
				break;
			case CASE_NOT_FOUND:
			default:
				cfg_unknown_name_tok(&line);
				break;
			}
			break;

		//----------------------------------------
		// Parse network::heartbeat context items.
		//
		case NETWORK_HEARTBEAT:
			switch(cfg_find_tok(line.name_tok, NETWORK_HEARTBEAT_OPTS, NUM_NETWORK_HEARTBEAT_OPTS)) {
			case CASE_NETWORK_HEARTBEAT_MODE:
				switch(cfg_find_tok(line.val_tok_1, NETWORK_HEARTBEAT_MODE_OPTS, NUM_NETWORK_HEARTBEAT_MODE_OPTS)) {
				case CASE_NETWORK_HEARTBEAT_MODE_MULTICAST:
					c->hb_mode = AS_HB_MODE_MCAST;
					break;
				case CASE_NETWORK_HEARTBEAT_MODE_MESH:
					c->hb_mode = AS_HB_MODE_MESH;
					break;
				case CASE_NOT_FOUND:
				default:
					cfg_unknown_val_tok_1(&line);
					break;
				}
				break;
			case CASE_NETWORK_HEARTBEAT_ADDRESS:
				c->hb_addr = strcmp(line.val_tok_1, "any") == 0 ? cf_strdup("0.0.0.0") : cfg_strdup(&line);
				break;
			case CASE_NETWORK_HEARTBEAT_PORT:
				c->hb_port = cfg_int_no_checks(&line);
				break;
			case CASE_NETWORK_HEARTBEAT_MESH_ADDRESS:
				c->hb_init_addr = cfg_strdup(&line);
				break;
			case CASE_NETWORK_HEARTBEAT_MESH_PORT:
				c->hb_init_port = cfg_port(&line);
				break;
			case CASE_NETWORK_HEARTBEAT_MESH_SEED_ADDRESS_PORT:
				cfg_add_mesh_seed_addr_port(cfg_strdup(&line), cfg_port_val2(&line));
				break;
			case CASE_NETWORK_HEARTBEAT_INTERVAL:
				c->hb_interval = cfg_u32_no_checks(&line);
				break;
			case CASE_NETWORK_HEARTBEAT_TIMEOUT:
				c->hb_timeout = cfg_u32_no_checks(&line);
				break;
			case CASE_NETWORK_HEARTBEAT_INTERFACE_ADDRESS:
				c->hb_tx_addr = cfg_strdup(&line);
				break;
			case CASE_NETWORK_HEARTBEAT_MCAST_TTL:
				c->hb_mcast_ttl = cfg_u8_no_checks(&line);
				break;
			case CASE_NETWORK_HEARTBEAT_MESH_RW_RETRY_TIMEOUT:
				c->hb_mesh_rw_retry_timeout = cfg_u32_no_checks(&line);
				break;
			case CASE_NETWORK_HEARTBEAT_PROTOCOL:
				switch(cfg_find_tok(line.val_tok_1, NETWORK_HEARTBEAT_PROTOCOL_OPTS, NUM_NETWORK_HEARTBEAT_PROTOCOL_OPTS)) {
				case CASE_NETWORK_HEARTBEAT_PROTOCOL_RESET:
					c->hb_protocol = AS_HB_PROTOCOL_RESET;
					break;
				case CASE_NETWORK_HEARTBEAT_PROTOCOL_V1:
					c->hb_protocol = AS_HB_PROTOCOL_V1;
					break;
				case CASE_NETWORK_HEARTBEAT_PROTOCOL_V2:
					c->hb_protocol = AS_HB_PROTOCOL_V2;
					break;
				case CASE_NOT_FOUND:
				default:
					cfg_unknown_val_tok_1(&line);
					break;
				}
				break;
			case CASE_CONTEXT_END:
				if (c->hb_init_addr && c->hb_mesh_seed_addrs[0]) {
					cf_crash_nostack(AS_CFG, "can't use both mesh-address and mesh-seed-address-port");
				}
				cfg_end_context(&state);
				break;
			case CASE_NOT_FOUND:
			default:
				cfg_unknown_name_tok(&line);
				break;
			}
			break;

		//----------------------------------------
		// Parse network::fabric context items.
		//
		case NETWORK_FABRIC:
			switch(cfg_find_tok(line.name_tok, NETWORK_FABRIC_OPTS, NUM_NETWORK_FABRIC_OPTS)) {
			case CASE_NETWORK_FABRIC_ADDRESS:
				cfg_future_name_tok(&line); // TODO - deprecate?
				break;
			case CASE_NETWORK_FABRIC_PORT:
				c->fabric_port = cfg_port(&line);
				break;
			case CASE_CONTEXT_END:
				cfg_end_context(&state);
				break;
			case CASE_NOT_FOUND:
			default:
				cfg_unknown_name_tok(&line);
				break;
			}
			break;

		//----------------------------------------
		// Parse network::info context items.
		//
		case NETWORK_INFO:
			switch(cfg_find_tok(line.name_tok, NETWORK_INFO_OPTS, NUM_NETWORK_INFO_OPTS)) {
			case CASE_NETWORK_INFO_ADDRESS:
				cfg_future_name_tok(&line); // TODO - deprecate?
				break;
			case CASE_NETWORK_INFO_PORT:
				c->info_port = cfg_port(&line);
				break;
			case CASE_NETWORK_INFO_ENABLE_FASTPATH:
				c->info_fastpath_enabled = cfg_bool(&line);
				break;
			case CASE_CONTEXT_END:
				cfg_end_context(&state);
				break;
			case CASE_NOT_FOUND:
			default:
				cfg_unknown_name_tok(&line);
				break;
			}
			break;

		//==================================================
		// Parse namespace items.
		//
		case NAMESPACE:
			switch(cfg_find_tok(line.name_tok, NAMESPACE_OPTS, NUM_NAMESPACE_OPTS)) {
			case CASE_NAMESPACE_REPLICATION_FACTOR:
				ns->cfg_replication_factor = ns->replication_factor = cfg_u16_no_checks(&line);
				break;
			case CASE_NAMESPACE_LIMIT_SIZE:
				cfg_renamed_name_tok(&line, "memory-size");
				// Intentional fall-through.
			case CASE_NAMESPACE_MEMORY_SIZE:
				ns->memory_size = cfg_u64_no_checks(&line);
				break;
			case CASE_NAMESPACE_DEFAULT_TTL:
				ns->default_ttl = cfg_seconds(&line);
				break;
			case CASE_NAMESPACE_STORAGE_ENGINE_BEGIN:
				switch(cfg_find_tok(line.val_tok_1, NAMESPACE_STORAGE_OPTS, NUM_NAMESPACE_STORAGE_OPTS)) {
				case CASE_NAMESPACE_STORAGE_MEMORY:
					ns->storage_type = AS_STORAGE_ENGINE_MEMORY;
					ns->storage_data_in_memory = true;
					break;
				case CASE_NAMESPACE_STORAGE_SSD:
					cfg_renamed_val_tok_1(&line, "device");
					// Intentional fall-through.
				case CASE_NAMESPACE_STORAGE_DEVICE:
					ns->storage_type = AS_STORAGE_ENGINE_SSD;
					ns->storage_data_in_memory = false;
					cfg_begin_context(&state, NAMESPACE_STORAGE_DEVICE);
					break;
				case CASE_NAMESPACE_STORAGE_KV:
					ns->storage_type = AS_STORAGE_ENGINE_KV;
					ns->storage_data_in_memory = false;
					cfg_begin_context(&state, NAMESPACE_STORAGE_KV);
					break;
				case CASE_NOT_FOUND:
				default:
					cfg_unknown_val_tok_1(&line);
					break;
				}
				break;
			case CASE_NAMESPACE_ENABLE_XDR:
				ns->enable_xdr = cfg_bool(&line);
				if (ns->enable_xdr && ! c->xdr_cfg.xdr_supported) {
					cfg_not_supported(&line, "XDR");
				}
				break;
			case CASE_NAMESPACE_SETS_ENABLE_XDR:
				ns->sets_enable_xdr = cfg_bool(&line);
				break;
			case CASE_NAMESPACE_XDR_REMOTE_DATACENTER:
				// The server isn't interested in this, but the XDR module is!
				break;
			case CASE_NAMESPACE_ALLOW_VERSIONS:
				ns->allow_versions = cfg_bool(&line);
				break;
			case CASE_NAMESPACE_COLD_START_EVICT_TTL:
				ns->cold_start_evict_ttl = cfg_u32_no_checks(&line);
				break;
			case CASE_NAMESPACE_CONFLICT_RESOLUTION_POLICY:
				switch(cfg_find_tok(line.val_tok_1, NAMESPACE_CONFLICT_RESOLUTION_OPTS, NUM_NAMESPACE_CONFLICT_RESOLUTION_OPTS)) {
				case CASE_NAMESPACE_CONFLICT_RESOLUTION_GENERATION:
					ns->conflict_resolution_policy = AS_NAMESPACE_CONFLICT_RESOLUTION_POLICY_GENERATION;
					break;
				case CASE_NAMESPACE_CONFLICT_RESOLUTION_TTL:
					ns->conflict_resolution_policy = AS_NAMESPACE_CONFLICT_RESOLUTION_POLICY_TTL;
					break;
				case CASE_NOT_FOUND:
				default:
					cfg_unknown_val_tok_1(&line);
					break;
				}
				break;
			case CASE_NAMESPACE_DATA_IN_INDEX:
				ns->data_in_index = cfg_bool(&line);
				break;
			case CASE_NAMESPACE_DISALLOW_NULL_SETNAME:
				ns->disallow_null_setname = cfg_bool(&line);
				break;
			case CASE_NAMESPACE_EVICT_TENTHS_PCT:
				ns->evict_tenths_pct = cfg_u32_no_checks(&line);
				break;
			case CASE_NAMESPACE_HIGH_WATER_DISK_PCT:
				ns->hwm_disk = (float)cfg_pct_fraction(&line);
				break;
			case CASE_NAMESPACE_HIGH_WATER_MEMORY_PCT:
				ns->hwm_memory = (float)cfg_pct_fraction(&line);
				break;
			case CASE_NAMESPACE_HIGH_WATER_PCT:
				ns->hwm_memory = ns->hwm_disk = (float)cfg_pct_fraction(&line);
				break;
			case CASE_NAMESPACE_LDT_ENABLED:
				ns->ldt_enabled = cfg_bool(&line);
				break;
			case CASE_NAMESPACE_MAX_TTL:
				ns->max_ttl = cfg_seconds(&line);
				break;
			case CASE_NAMESPACE_OBJ_SIZE_HIST_MAX:
				ns->obj_size_hist_max = cfg_obj_size_hist_max(cfg_u32_no_checks(&line));
				break;
			case CASE_NAMESPACE_READ_CONSISTENCY_LEVEL_OVERRIDE:
				switch(cfg_find_tok(line.val_tok_1, NAMESPACE_READ_CONSISTENCY_OPTS, NUM_NAMESPACE_READ_CONSISTENCY_OPTS)) {
				case CASE_NAMESPACE_READ_CONSISTENCY_ALL:
					ns->read_consistency_level = AS_POLICY_CONSISTENCY_LEVEL_ALL;
					ns->read_consistency_level_override = true;
					break;
				case CASE_NAMESPACE_READ_CONSISTENCY_OFF:
					ns->read_consistency_level_override = false;
					break;
				case CASE_NAMESPACE_READ_CONSISTENCY_ONE:
					ns->read_consistency_level = AS_POLICY_CONSISTENCY_LEVEL_ONE;
					ns->read_consistency_level_override = true;
					break;
				case CASE_NOT_FOUND:
				default:
					cfg_unknown_val_tok_1(&line);
					break;
				}
				break;
			case CASE_NAMESPACE_SET_BEGIN:
				p_set = cfg_add_set(ns);
				cfg_strcpy(&line, p_set->name, AS_SET_NAME_MAX_SIZE);
				cfg_begin_context(&state, NAMESPACE_SET);
				break;
			case CASE_NAMESPACE_SI_BEGIN:
				cfg_init_si_var(ns);
				as_sindex_config_var_default(&si_cfg);
				cfg_strcpy(&line, si_cfg.name, AS_ID_INAME_SZ);
				cfg_begin_context(&state, NAMESPACE_SI);
				break;
			case CASE_NAMESPACE_SINDEX_BEGIN:
				cfg_begin_context(&state, NAMESPACE_SINDEX);
				break;
			case CASE_NAMESPACE_SINGLE_BIN:
				ns->single_bin = cfg_bool(&line);
				break;
			case CASE_NAMESPACE_STOP_WRITES_PCT:
				ns->stop_writes_pct = (float)cfg_pct_fraction(&line);
				break;
			case CASE_NAMESPACE_WRITE_COMMIT_LEVEL_OVERRIDE:
				switch(cfg_find_tok(line.val_tok_1, NAMESPACE_WRITE_COMMIT_OPTS, NUM_NAMESPACE_WRITE_COMMIT_OPTS)) {
				case CASE_NAMESPACE_WRITE_COMMIT_ALL:
					ns->write_commit_level = AS_POLICY_COMMIT_LEVEL_ALL;
					ns->write_commit_level_override = true;
					break;
				case CASE_NAMESPACE_WRITE_COMMIT_MASTER:
					ns->write_commit_level = AS_POLICY_COMMIT_LEVEL_MASTER;
					ns->write_commit_level_override = true;
					break;
				case CASE_NAMESPACE_WRITE_COMMIT_OFF:
					ns->write_commit_level_override = false;
					break;
				case CASE_NOT_FOUND:
				default:
					cfg_unknown_val_tok_1(&line);
					break;
				}
				break;
<<<<<<< HEAD
			case CASE_NAMESPACE_LDT_ENABLED:
				ns->ldt_enabled = cfg_bool(&line);
				break;
			case CASE_NAMESPACE_LDT_GC_RATE:
				{
					uint64_t rate = cfg_u64_no_checks(&line);
					if ((rate == 0) || (rate > LDT_SUB_GC_MAX_RATE)) {
						// Do not allow rate as 0 or greater than max allowed
					} else {
						ns->ldt_gc_sleep_us = 1000 * 1000  * rate;
					}
					break;
				}
			case CASE_NAMESPACE_SI_BEGIN:
				cfg_init_si_var(ns);
				as_sindex_config_var_default(&si_cfg);
				cfg_strcpy(&line, si_cfg.name, AS_ID_INAME_SZ);
				cfg_begin_context(&state, NAMESPACE_SI);
				break;
			case CASE_NAMESPACE_SINDEX_BEGIN:
				cfg_begin_context(&state, NAMESPACE_SINDEX);
				break;
=======
>>>>>>> 62a8bcd3
			case CASE_NAMESPACE_DEMO_READ_MULTIPLIER:
				ns->demo_read_multiplier = cfg_int_no_checks(&line);
				break;
			case CASE_NAMESPACE_DEMO_WRITE_MULTIPLIER:
				ns->demo_write_multiplier = cfg_int_no_checks(&line);
				break;
			case CASE_NAMESPACE_LOW_WATER_PCT:
				cfg_deprecated_name_tok(&line);
				break;
			case CASE_CONTEXT_END:
				if (ns->allow_versions && ns->single_bin) {
					cf_crash_nostack(AS_CFG, "ns %s single-bin and allow-versions can't both be true", ns->name);
				}
				if (ns->data_in_index && ! (ns->single_bin && ns->storage_data_in_memory && ns->storage_type == AS_STORAGE_ENGINE_SSD)) {
					cf_crash_nostack(AS_CFG, "ns %s data-in-index can't be true unless storage-engine is device and both single-bin and data-in-memory are true", ns->name);
				}
				if (ns->storage_data_in_memory) {
					// Post write queue should not be used for in-memory cases.
					// This will override the default or if the user sets it by
					// mistake for in-memory namespace. We cannot distinguish
					// the two cases. So, No warning if the user sets it.
					ns->storage_post_write_queue = 0;
				}
				if (ns->ldt_enabled) {
					if (ns->single_bin) {
						cf_crash_nostack(AS_CFG, "ns %s single-bin and ldt-enabled can't both be true", ns->name);
					}
					if (ns->allow_versions) {
						cf_crash_nostack(AS_CFG, "ns %s allow-versions and ldt-enabled can't both be true", ns->name);
					}
				}
				if (ns->storage_data_in_memory) {
					c->n_namespaces_in_memory++;
				}
				else {
					c->n_namespaces_not_in_memory++;
				}
				ns = NULL;
				cfg_end_context(&state);
				break;
			case CASE_NOT_FOUND:
			default:
				cfg_unknown_name_tok(&line);
				break;
			}
			break;

		//----------------------------------------
		// Parse namespace::storage-engine device context items.
		//
		case NAMESPACE_STORAGE_DEVICE:
			switch(cfg_find_tok(line.name_tok, NAMESPACE_STORAGE_DEVICE_OPTS, NUM_NAMESPACE_STORAGE_DEVICE_OPTS)) {
			case CASE_NAMESPACE_STORAGE_DEVICE_DEVICE:
				cfg_add_storage_device(ns, cfg_strdup(&line));
				break;
			case CASE_NAMESPACE_STORAGE_DEVICE_FILE:
				cfg_add_storage_file(ns, cfg_strdup(&line));
				break;
			case CASE_NAMESPACE_STORAGE_DEVICE_FILESIZE:
				ns->storage_filesize = cfg_i64_no_checks(&line);
				break;
			case CASE_NAMESPACE_STORAGE_DEVICE_SCHEDULER_MODE:
				ns->storage_scheduler_mode = cfg_strdup_one_of(&line, DEVICE_SCHEDULER_MODES, NUM_DEVICE_SCHEDULER_MODES);
				break;
			case CASE_NAMESPACE_STORAGE_DEVICE_WRITE_BLOCK_SIZE:
				ns->storage_write_block_size = cfg_u32_no_checks(&line);
				break;
			case CASE_NAMESPACE_STORAGE_DEVICE_MEMORY_ALL:
				cfg_renamed_name_tok(&line, "data-in-memory");
				// Intentional fall-through.
			case CASE_NAMESPACE_STORAGE_DEVICE_DATA_IN_MEMORY:
				ns->storage_data_in_memory = cfg_bool(&line);
				break;
			case CASE_NAMESPACE_STORAGE_DEVICE_COLD_START_EMPTY:
				ns->storage_cold_start_empty = cfg_bool(&line);
				break;
			case CASE_NAMESPACE_STORAGE_DEVICE_DEFRAG_LWM_PCT:
				ns->storage_defrag_lwm_pct = cfg_u32_no_checks(&line);
				break;
			case CASE_NAMESPACE_STORAGE_DEVICE_DEFRAG_SLEEP:
				ns->storage_defrag_sleep = cfg_u32_no_checks(&line);
				break;
			case CASE_NAMESPACE_STORAGE_DEVICE_DEFRAG_STARTUP_MINIMUM:
				ns->storage_defrag_startup_minimum = cfg_int(&line, 1, 99);
				break;
			case CASE_NAMESPACE_STORAGE_DEVICE_DISABLE_ODIRECT:
				ns->storage_disable_odirect = cfg_bool(&line);
				break;
			case CASE_NAMESPACE_STORAGE_DEVICE_ENABLE_OSYNC:
				ns->storage_enable_osync = cfg_bool(&line);
				break;
			case CASE_NAMESPACE_STORAGE_DEVICE_FLUSH_MAX_MS:
				ns->storage_flush_max_us = cfg_u64_no_checks(&line) * 1000;
				break;
			case CASE_NAMESPACE_STORAGE_DEVICE_FSYNC_MAX_SEC:
				ns->storage_fsync_max_us = cfg_u64_no_checks(&line) * 1000000;
				break;
			case CASE_NAMESPACE_STORAGE_DEVICE_MAX_WRITE_CACHE:
				ns->storage_max_write_cache = cfg_u64_no_checks(&line);
				break;
			case CASE_NAMESPACE_STORAGE_DEVICE_MIN_AVAIL_PCT:
				ns->storage_min_avail_pct = cfg_u32(&line, 0, 100);
				break;
			case CASE_NAMESPACE_STORAGE_DEVICE_POST_WRITE_QUEUE:
				ns->storage_post_write_queue = cfg_u32(&line, 0, 2 * 1024);
				break;
			case CASE_NAMESPACE_STORAGE_DEVICE_SIGNATURE:
				ns->storage_signature = cfg_bool(&line);
				break;
			case CASE_NAMESPACE_STORAGE_DEVICE_WRITE_SMOOTHING_PERIOD:
				ns->storage_write_smoothing_period = cfg_u32(&line, 0, 1000);
				break;
			case CASE_NAMESPACE_STORAGE_DEVICE_WRITE_THREADS:
				ns->storage_write_threads = cfg_u32_no_checks(&line);
				break;
			case CASE_NAMESPACE_STORAGE_DEVICE_DEFRAG_MAX_BLOCKS:
			case CASE_NAMESPACE_STORAGE_DEVICE_DEFRAG_PERIOD:
			case CASE_NAMESPACE_STORAGE_DEVICE_LOAD_AT_STARTUP:
			case CASE_NAMESPACE_STORAGE_DEVICE_PERSIST:
			case CASE_NAMESPACE_STORAGE_DEVICE_READONLY:
				cfg_deprecated_name_tok(&line);
				break;
			case CASE_CONTEXT_END:
				cfg_end_context(&state);
				break;
			case CASE_NOT_FOUND:
			default:
				cfg_unknown_name_tok(&line);
				break;
			}
			break;

		//----------------------------------------
		// Parse namespace::storage-engine kv context items.
		//
		case NAMESPACE_STORAGE_KV:
			switch(cfg_find_tok(line.name_tok, NAMESPACE_STORAGE_KV_OPTS, NUM_NAMESPACE_STORAGE_KV_OPTS)) {
			case CASE_NAMESPACE_STORAGE_KV_DEVICE:
				cfg_add_storage_file(ns, cfg_strdup(&line));
				break;
			case CASE_NAMESPACE_STORAGE_KV_FILESIZE:
				ns->storage_filesize = cfg_i64_no_checks(&line);
				break;
			case CASE_NAMESPACE_STORAGE_KV_READ_BLOCK_SIZE:
				ns->storage_read_block_size = cfg_u32_no_checks(&line);
				break;
			case CASE_NAMESPACE_STORAGE_KV_WRITE_BLOCK_SIZE:
				ns->storage_write_block_size = cfg_u32_no_checks(&line);
				break;
			case CASE_NAMESPACE_STORAGE_KV_NUM_WRITE_BLOCKS:
				ns->storage_num_write_blocks = cfg_u32_no_checks(&line);
				break;
			case CASE_NAMESPACE_STORAGE_KV_COND_WRITE:
				ns->cond_write = cfg_bool(&line);
				break;
			case CASE_CONTEXT_END:
				cfg_end_context(&state);
				break;
			case CASE_NOT_FOUND:
			default:
				cfg_unknown_name_tok(&line);
				break;
			}
			break;

		//----------------------------------------
		// Parse namespace::set context items.
		//
		case NAMESPACE_SET:
			switch(cfg_find_tok(line.name_tok, NAMESPACE_SET_OPTS, NUM_NAMESPACE_SET_OPTS)) {
			case CASE_NAMESPACE_SET_ENABLE_XDR:
				switch(cfg_find_tok(line.val_tok_1, NAMESPACE_SET_ENABLE_XDR_OPTS, NUM_NAMESPACE_SET_ENABLE_XDR_OPTS)) {
				case CASE_NAMESPACE_SET_ENABLE_XDR_USE_DEFAULT:
					p_set->enable_xdr = AS_SET_ENABLE_XDR_DEFAULT;
					break;
				case CASE_NAMESPACE_SET_ENABLE_XDR_FALSE:
					p_set->enable_xdr = AS_SET_ENABLE_XDR_FALSE;
					break;
				case CASE_NAMESPACE_SET_ENABLE_XDR_TRUE:
					p_set->enable_xdr = AS_SET_ENABLE_XDR_TRUE;
					break;
				case CASE_NOT_FOUND:
				default:
					cfg_unknown_val_tok_1(&line);
					break;
				}
				break;
			case CASE_NAMESPACE_SET_EVICT_HWM_COUNT:
				p_set->evict_hwm_count = cfg_u64_no_checks(&line);
				break;
			case CASE_NAMESPACE_SET_STOP_WRITE_COUNT:
				p_set->stop_write_count = cfg_u64_no_checks(&line);
				break;
			case CASE_NAMESPACE_SET_EVICT_HWM_PCT:
			case CASE_NAMESPACE_SET_STOP_WRITE_PCT:
				cfg_deprecated_name_tok(&line);
				break;
			case CASE_CONTEXT_END:
				cfg_end_context(&state);
				break;
			case CASE_NOT_FOUND:
			default:
				cfg_unknown_name_tok(&line);
				break;
			}
			break;

		//----------------------------------------
		// Parse namespace::si context items.
		//
		case NAMESPACE_SI:
			switch(cfg_find_tok(line.name_tok, NAMESPACE_SI_OPTS, NUM_NAMESPACE_SI_OPTS)) {
			case CASE_NAMESPACE_SI_GC_PERIOD:
				si_cfg.defrag_period= cfg_u64_no_checks(&line);
				break;
			case CASE_NAMESPACE_SI_GC_MAX_UNITS:
				si_cfg.defrag_max_units = cfg_u32_no_checks(&line);
				break;
			case CASE_NAMESPACE_SI_DATA_MAX_MEMORY:
				si_cfg.data_max_memory = cfg_u64_no_checks(&line);
				break;
			case CASE_NAMESPACE_SI_TRACING:
				si_cfg.trace_flag = cfg_u16_no_checks(&line);
				break;
			case CASE_NAMESPACE_SI_HISTOGRAM:
				si_cfg.enable_histogram = cfg_bool(&line);
				break;
			case CASE_NAMESPACE_SI_IGNORE_NOT_SYNC:
				si_cfg.ignore_not_sync_flag = cfg_bool(&line) ? 1 : 0;
				break;
			case CASE_CONTEXT_END:
				if (SHASH_OK != shash_put_unique(ns->sindex_cfg_var_hash, (void*)si_cfg.name, (void*)&si_cfg)) {
					cf_crash_nostack(AS_CFG, "ns %s failed inserting hash for si config item %s", ns->name, si_cfg.name);
				}
				cfg_end_context(&state);
				break;
			case CASE_NOT_FOUND:
			default:
				cfg_unknown_val_tok_1(&line);
				break;
			}
			break;

		//----------------------------------------
		// Parse namespace::sindex context items.
		//
		case NAMESPACE_SINDEX:
			switch(cfg_find_tok(line.name_tok, NAMESPACE_SINDEX_OPTS, NUM_NAMESPACE_SINDEX_OPTS)) {
			case CASE_NAMESPACE_SINDEX_DATA_MAX_MEMORY:
				config_val = cfg_u64_no_checks(&line);
				if (config_val < ns->sindex_data_memory_used) {
					cf_warning(AS_CFG, "sindex-data-max-memory must"
							" be greater than existing used memory %ld (line %d)",
							cf_atomic_int_get(&ns->sindex_data_max_memory), line_num);
				}
				else {
					ns->sindex_data_max_memory = config_val; // this is in addition to namespace memory
				}
				break;
			case CASE_CONTEXT_END:
				cfg_end_context(&state);
				break;
			case CASE_NOT_FOUND:
			default:
				cfg_unknown_name_tok(&line);
				break;
			}
			break;

		//==================================================
		// Parse xdr context items.
		//
		case XDR:
			switch(xdr_cfg_find_tok(line.name_tok, XDR_OPTS, NUM_XDR_OPTS)) {
			case XDR_CASE_ENABLE_XDR:
				c->xdr_cfg.xdr_global_enabled = cfg_bool(&line);
				if (c->xdr_cfg.xdr_global_enabled && ! c->xdr_cfg.xdr_supported) {
					cfg_not_supported(&line, "XDR");
				}
				break;
			case XDR_CASE_NAMEDPIPE_PATH:
				c->xdr_cfg.xdr_digestpipe_path = cfg_strdup(&line);
				break;
			case XDR_CASE_FORWARD_XDR_WRITES:
				c->xdr_cfg.xdr_forward_xdrwrites = cfg_bool(&line);
				break;
			case XDR_CASE_XDR_DELETE_SHIPPING_ENABLED:
				c->xdr_cfg.xdr_delete_shipping_enabled = cfg_bool(&line);
				break;
			case XDR_CASE_XDR_NSUP_DELETES_ENABLED:
				c->xdr_cfg.xdr_nsup_deletes_enabled = cfg_bool(&line);
				break;
			case XDR_CASE_STOP_WRITES_NOXDR:
				c->xdr_cfg.xdr_stop_writes_noxdr = cfg_bool(&line);
				break;
			case XDR_CASE_DATACENTER_BEGIN:
				cfg_begin_context(&state, XDR_DATACENTER);
				break;
			case XDR_CASE_CONTEXT_END:
				cfg_end_context(&state);
				break;
			case XDR_CASE_NOT_FOUND:
			default:
				// We do not use a default case here. Any other config option is
				// specific to the XDR module and the server is not interested
				// in it.
				break;
			}
			break;

		//----------------------------------------
		// Parse xdr::datacenter context items.
		//
		case XDR_DATACENTER:
			// This is a hack to avoid defining a new array for the datacenter
			// subsection. The server is not interested in the details. It just
			// wants the subsection to end. So just check for the closing brace.
			switch(xdr_cfg_find_tok(line.name_tok, XDR_DC_OPTS, NUM_XDR_DC_OPTS)) {
			case XDR_CASE_CONTEXT_END:
				cfg_end_context(&state);
				break;
			default:
				// Ignore all lines in datacenter subsection except for end.
				break;
			}
			break;

		//==================================================
		// Parse mod-lua context items.
		//
		case MOD_LUA:
			switch(cfg_find_tok(line.name_tok, MOD_LUA_OPTS, NUM_MOD_LUA_OPTS)) {
			case CASE_MOD_LUA_CACHE_ENABLED:
				c->mod_lua.cache_enabled = cfg_bool(&line);
				break;
			case CASE_MOD_LUA_SYSTEM_PATH:
				cfg_strcpy(&line, c->mod_lua.system_path, sizeof(c->mod_lua.system_path));
				break;
			case CASE_MOD_LUA_USER_PATH:
				cfg_strcpy(&line, c->mod_lua.user_path, sizeof(c->mod_lua.user_path));
				break;
			case CASE_CONTEXT_END:
				cfg_end_context(&state);
				break;
			case CASE_NOT_FOUND:
			default:
				cfg_unknown_name_tok(&line);
				break;
			}
			break;

		//==================================================
		// Parse cluster context items.
		//
		case CLUSTER:
			switch(cfg_find_tok(line.name_tok, CLUSTER_OPTS, NUM_CLUSTER_OPTS)) {
			case CASE_CLUSTER_SELF_NODE_ID:
				c->cluster.cl_self_node = cfg_u32_no_checks(&line);
				break;
			case CASE_CLUSTER_SELF_GROUP_ID:
				c->cluster.cl_self_group = cfg_u16_no_checks(&line);
				break;
			case CASE_CLUSTER_MODE:
				// Define the MODE for this cluster: static or dynamic.
				if (strcmp(line.val_tok_1, CL_STR_STATIC) == 0) {
					c->cluster_mode = CL_MODE_STATIC;
				}
				else if (strcmp(line.val_tok_1, CL_STR_DYNAMIC) == 0) {
					c->cluster_mode = CL_MODE_DYNAMIC;
				}
				else if (strcmp(line.val_tok_1, CL_STR_NONE) == 0) {
					// Same as default case -- for now.  Leave as separate
					// test, though, to make future changes easier.
					c->cluster_mode = CL_MODE_NO_TOPOLOGY;
				}
				else {
					c->cluster_mode = CL_MODE_NO_TOPOLOGY;
				}
				break;
			case CASE_CLUSTER_GROUP_BEGIN:
				cluster_group_id = cfg_u16_no_checks(&line);
				cc_add_group(&(c->cluster), cluster_group_id);
				cfg_begin_context(&state, CLUSTER_GROUP);
				break;
			case CASE_CONTEXT_END:
				cfg_end_context(&state);
				break;
			case CASE_NOT_FOUND:
			default:
				cfg_unknown_name_tok(&line);
				break;
			}
			break;

		//----------------------------------------
		// Parse cluster::group context items.
		//
		case CLUSTER_GROUP:
			switch(cfg_find_tok(line.name_tok, CLUSTER_GROUP_OPTS, NUM_CLUSTER_GROUP_OPTS)) {
			case CASE_CLUSTER_GROUP_NODE_ID:
				// For each node ID, register the node and group.
				cluster_node_id = cfg_u32_no_checks(&line);
				cc_add_node_group_entry(&(c->cluster), cluster_node_id, cluster_group_id);
				cf_detail(AS_CFG, "node ID(%08x) Group ID(%04x)", cluster_node_id, cluster_group_id);
				break;
			case CASE_CONTEXT_END:
				cluster_group_id = 0; // clear the group ID
				cfg_end_context(&state);
				break;
			case CASE_NOT_FOUND:
			default:
				cfg_unknown_name_tok(&line);
				break;
			}
			break;

		//==================================================
		// Parse security context items.
		//
		case SECURITY:
			switch(cfg_find_tok(line.name_tok, SECURITY_OPTS, NUM_SECURITY_OPTS)) {
			case CASE_SECURITY_ENABLE_SECURITY:
				c->sec_cfg.security_enabled = cfg_bool(&line);
				break;
			case CASE_SECURITY_PRIVILEGE_REFRESH_PERIOD:
				c->sec_cfg.privilege_refresh_period = cfg_u32(&line, 10, 60 * 60 * 24);
				break;
			case CASE_SECURITY_LOG_BEGIN:
				cfg_begin_context(&state, SECURITY_LOG);
				break;
			case CASE_SECURITY_SYSLOG_BEGIN:
				cfg_begin_context(&state, SECURITY_SYSLOG);
				break;
			case CASE_CONTEXT_END:
				cfg_end_context(&state);
				break;
			case CASE_NOT_FOUND:
			default:
				cfg_unknown_name_tok(&line);
				break;
			}
			break;

		//----------------------------------------
		// Parse security::log context items.
		//
		case SECURITY_LOG:
			switch(cfg_find_tok(line.name_tok, SECURITY_LOG_OPTS, NUM_SECURITY_LOG_OPTS)) {
			case CASE_SECURITY_LOG_REPORT_AUTHENTICATION:
				c->sec_cfg.report.authentication |= cfg_bool(&line) ? AS_SEC_SINK_LOG : 0;
				break;
			case CASE_SECURITY_LOG_REPORT_SYS_ADMIN:
				c->sec_cfg.report.sys_admin |= cfg_bool(&line) ? AS_SEC_SINK_LOG : 0;
				break;
			case CASE_SECURITY_LOG_REPORT_USER_ADMIN:
				c->sec_cfg.report.user_admin |= cfg_bool(&line) ? AS_SEC_SINK_LOG : 0;
				break;
			case CASE_SECURITY_LOG_REPORT_VIOLATION:
				c->sec_cfg.report.violation |= cfg_bool(&line) ? AS_SEC_SINK_LOG : 0;
				break;
			case CASE_CONTEXT_END:
				cfg_end_context(&state);
				break;
			case CASE_NOT_FOUND:
			default:
				cfg_unknown_name_tok(&line);
				break;
			}
			break;

		//----------------------------------------
		// Parse security::syslog context items.
		//
		case SECURITY_SYSLOG:
			switch(cfg_find_tok(line.name_tok, SECURITY_SYSLOG_OPTS, NUM_SECURITY_SYSLOG_OPTS)) {
			case CASE_SECURITY_SYSLOG_LOCAL:
				c->sec_cfg.syslog_local = (as_sec_syslog_local)cfg_int(&line, AS_SYSLOG_MIN, AS_SYSLOG_MAX);
				break;
			case CASE_SECURITY_SYSLOG_REPORT_AUTHENTICATION:
				c->sec_cfg.report.authentication |= cfg_bool(&line) ? AS_SEC_SINK_SYSLOG : 0;
				break;
			case CASE_SECURITY_SYSLOG_REPORT_SYS_ADMIN:
				c->sec_cfg.report.sys_admin |= cfg_bool(&line) ? AS_SEC_SINK_SYSLOG : 0;
				break;
			case CASE_SECURITY_SYSLOG_REPORT_USER_ADMIN:
				c->sec_cfg.report.user_admin |= cfg_bool(&line) ? AS_SEC_SINK_SYSLOG : 0;
				break;
			case CASE_SECURITY_SYSLOG_REPORT_VIOLATION:
				c->sec_cfg.report.violation |= cfg_bool(&line) ? AS_SEC_SINK_SYSLOG : 0;
				break;
			case CASE_CONTEXT_END:
				cfg_end_context(&state);
				break;
			case CASE_NOT_FOUND:
			default:
				cfg_unknown_name_tok(&line);
				break;
			}
			break;

		//==================================================
		// Parser state is corrupt.
		//
		default:
			cf_crash_nostack(AS_CFG, "line %d :: invalid parser top-level state %d", line_num, state.current);
			break;
		}
	}

	fclose(FD);

	return &g_config;
}


//==========================================================
// Public API - configuration-related tasks after parsing.
//

void
as_config_post_process(as_config *c, const char *config_file)
{
	//--------------------------------------------
	// Re-read the configuration file and print it to the logs, line by line.
	// This will be the first thing to appear in the log file(s).
	//

	FILE* FD;

	if (NULL == (FD = fopen(config_file, "r"))) {
		cf_crash_nostack(AS_CFG, "couldn't re-open configuration file %s: %s", config_file, cf_strerror(errno));
	}

	char iobuf[256];

	while (fgets(iobuf, sizeof(iobuf), FD)) {
		char* p = iobuf;
		char* p_last = p + (strlen(p) - 1);

		if ('\n' == *p_last) {
			*p_last-- = '\0';
		}

		if (p_last >= p && '\r' == *p_last) {
			*p_last = '\0';
		}

		cf_info(AS_CFG, "%s", p);
	}

	fclose(FD);

	//
	// Done echoing configuration file to log.
	//--------------------------------------------

	// Check the configured file descriptor limit against the system limit.
	struct rlimit fd_limit;

	getrlimit(RLIMIT_NOFILE, &fd_limit);

	if (c->n_proto_fd_max < 0 || (rlim_t)c->n_proto_fd_max > fd_limit.rlim_cur) {
		cf_crash(AS_CFG, "%lu system file descriptors not enough, config specified %d", fd_limit.rlim_cur, c->n_proto_fd_max);
	}

	cf_info(AS_CFG, "system file descriptor limit: %lu, proto-fd-max: %d", fd_limit.rlim_cur, c->n_proto_fd_max);

	// Setup performance metrics histograms.
	cfg_create_all_histograms();

	// Since cfg_use_hardware_values() has side effects, we MUST call it, and
	// THEN if we are doing the new topology, set the new type of Self Node
	// value.
	c->self_node = (cf_node) 0;
	cfg_use_hardware_values(c);
	// Cache the HW value - which will be overridden if cache-aware is on.
	c->hw_self_node = c->self_node;

	// If we're in "manual cluster topology" mode, then that means the user has
	// defined a node ID and Group ID in the config file, and thus we will
	// override the HW Generated file and create a PORT + GROUP + NODE value
	// for the "Self Node" value that is passed around by Paxos.
	//
	// FOR FUTURE CONSIDERATION:: We may want to use the new naming style even
	// when Rack-Aware mode is turned off -- provided that the group and node
	// values are valid.  However, in order to use "cfg_reset_self_node()", we
	// ALSO must make sure that other things are in effect (e.g. Paxos V4).
	// So -- this is just a bookmark for some future changes:
	// TODO: Update this to set new self_node even in "No Topology" mode.
	if (c->cluster_mode != CL_MODE_NO_TOPOLOGY) {
		cf_info(AS_CFG, "Rack Aware mode enabled");
		// Do some checking here to verify that the user gave us valid group
		// and node id values.  If not, then stop here and do not proceed.
		if (c->cluster.cl_self_group == 0) {
			cf_crash_nostack(AS_CFG,
				"Cluster 'self-group-id' must be set to a non-zero value");
		}
		if (c->cluster.cl_self_node == 0 && c->cluster_mode == CL_MODE_STATIC) {
			cf_crash_nostack(AS_CFG,
				"Cluster 'self-node-id' must be set to a non-zero value when in 'static' mode");
		}
		// Check that we are NOT claiming we can do Rack-Aware for RF > 2.
		// Although that will be fixed soon, for now we must crash if the
		// user has specified RA is ON for RF > 2.
		// TODO: Remove this when RA works for RF > 2.
		for (uint i = 0; i < g_config.namespaces; i++) {
			as_namespace *ns = g_config.namespace[i];

			if (ns->replication_factor > 2) {
				cf_crash_nostack(AS_CFG,
					"Rack-Aware Feature is not currently available for Replication Factor greater than 2.");
			}
		}

		// If we got this far, then group/node should be ok.
		cfg_reset_self_node(c);
	}
	else if (AS_PAXOS_PROTOCOL_V4 == c->paxos_protocol) {
		cf_crash_nostack(AS_CFG, "must only use Paxos protocol V4 with Rack Aware enabled");
	}
	else {
		cf_info(AS_CFG, "Rack Aware mode not enabled");
	}

	cf_info(AS_CFG, "Node id %"PRIx64, c->self_node);
}


//==========================================================
// Item-specific parsing utilities.
//

void
cfg_add_mesh_seed_addr_port(char* addr, int port)
{
	int i;

	for (i = 0; i < AS_CLUSTER_SZ; i++) {
		if (g_config.hb_mesh_seed_addrs[i] == NULL) {
			g_config.hb_mesh_seed_addrs[i] = addr;
			g_config.hb_mesh_seed_ports[i] = port;
			break;
		}
	}

	if (i == AS_CLUSTER_SZ) {
		cf_crash_nostack(AS_CFG, "can't configure more than %d mesh-seed-address-port entries", AS_CLUSTER_SZ);
	}
}

as_set*
cfg_add_set(as_namespace* ns)
{
	if (ns->sets_cfg_count >= AS_SET_MAX_COUNT) {
		cf_crash_nostack(AS_CFG, "namespace %s - too many sets", ns->name);
	}

	// Lazily allocate temporary sets config array.
	if (! ns->sets_cfg_array) {
		size_t array_size = AS_SET_MAX_COUNT * sizeof(as_set);

		ns->sets_cfg_array = (as_set*)cf_malloc(array_size);
		memset(ns->sets_cfg_array, 0, array_size);
	}

	return &ns->sets_cfg_array[ns->sets_cfg_count++];
}

void
cfg_add_storage_file(as_namespace* ns, char* file_name)
{
	int i;

	for (i = 0; i < AS_STORAGE_MAX_FILES; i++) {
		if (! ns->storage_files[i]) {
			ns->storage_files[i] = file_name;
			break;
		}
	}

	if (i == AS_STORAGE_MAX_FILES) {
		cf_crash_nostack(AS_CFG, "namespace %s - too many storage files", ns->name);
	}
}

void
cfg_add_storage_device(as_namespace* ns, char* device_name)
{
	int i;

	for (i = 0; i < AS_STORAGE_MAX_DEVICES; i++) {
		if (! ns->storage_devices[i]) {
			ns->storage_devices[i] = device_name;
			break;
		}
	}

	if (i == AS_STORAGE_MAX_DEVICES) {
		cf_crash_nostack(AS_CFG, "namespace %s - too many storage devices", ns->name);
	}
}

void
cfg_init_si_var(as_namespace* ns)
{
	if (! ns->sindex_cfg_var_hash) {
		if (SHASH_OK != shash_create(&ns->sindex_cfg_var_hash,
							as_sindex_config_var_hash_fn, AS_ID_INAME_SZ, sizeof(as_sindex_config_var),
							AS_SINDEX_MAX, 0)) {
			cf_crash_nostack(AS_CFG, "namespace %s couldn't create sindex cfg item hash", ns->name);
		}
	}
	else if (shash_get_size(ns->sindex_cfg_var_hash) >= AS_SINDEX_MAX) {
		cf_crash_nostack(AS_CFG, "namespace %s - too many secondary indexes", ns->name);
	}
}

uint32_t
cfg_obj_size_hist_max(uint32_t hist_max)
{
	uint32_t round_to = OBJ_SIZE_HIST_NUM_BUCKETS;
	uint32_t round_max = hist_max != 0 ?
			((hist_max + round_to - 1) / round_to) * round_to : round_to;

	if (round_max != hist_max) {
		cf_info(AS_CFG, "rounding obj-size-hist-max %u up to %u", hist_max, round_max);
	}

	return round_max; // in 128-byte blocks
}


//==========================================================
// Other (non-item-specific) utilities.
//

static void
create_and_check_hist_track(cf_hist_track** h, const char* name,
		histogram_scale scale)
{
	if (NULL == (*h = cf_hist_track_create(name, scale))) {
		cf_crash(AS_AS, "couldn't create histogram: %s", name);
	}

	as_config* c = &g_config;

	if (c->hist_track_back != 0 &&
			! cf_hist_track_start(*h, c->hist_track_back, c->hist_track_slice, c->hist_track_thresholds)) {
		cf_crash_nostack(AS_AS, "couldn't enable histogram tracking: %s", name);
	}
}

static void
create_and_check_hist(histogram** h, const char* name, histogram_scale scale)
{
	if (NULL == (*h = histogram_create(name, scale))) {
		cf_crash(AS_AS, "couldn't create histogram: %s", name);
	}
}

void
cfg_create_all_histograms()
{
	as_config* c = &g_config;

	create_and_check_hist_track(&c->rt_hist, "reads", HIST_MILLISECONDS);
	create_and_check_hist_track(&c->q_hist, "query", HIST_MILLISECONDS);
	create_and_check_hist_track(&c->q_rcnt_hist, "query_rec_count", HIST_RAW);
	create_and_check_hist_track(&c->ut_hist, "udf", HIST_MILLISECONDS);
	create_and_check_hist_track(&c->wt_hist, "writes_master", HIST_MILLISECONDS);
	create_and_check_hist_track(&c->px_hist, "proxy", HIST_MILLISECONDS);
	create_and_check_hist_track(&c->wt_reply_hist, "writes_reply", HIST_MILLISECONDS);

	create_and_check_hist(&c->rt_cleanup_hist, "reads_cleanup", HIST_MILLISECONDS);
	create_and_check_hist(&c->rt_net_hist, "reads_net", HIST_MILLISECONDS);
	create_and_check_hist(&c->wt_net_hist, "writes_net", HIST_MILLISECONDS);
	create_and_check_hist(&c->rt_storage_read_hist, "reads_storage_read", HIST_MILLISECONDS);
	create_and_check_hist(&c->rt_storage_open_hist, "reads_storage_open", HIST_MILLISECONDS);
	create_and_check_hist(&c->rt_tree_hist, "reads_tree", HIST_MILLISECONDS);
	create_and_check_hist(&c->rt_internal_hist, "reads_internal", HIST_MILLISECONDS);
	create_and_check_hist(&c->wt_internal_hist, "writes_internal", HIST_MILLISECONDS);
	create_and_check_hist(&c->rt_start_hist, "reads_start", HIST_MILLISECONDS);
	create_and_check_hist(&c->wt_start_hist, "writes_start", HIST_MILLISECONDS);
	create_and_check_hist(&c->rt_q_process_hist, "reads_q_process", HIST_MILLISECONDS);
	create_and_check_hist(&c->wt_q_process_hist, "writes_q_process", HIST_MILLISECONDS);
	create_and_check_hist(&c->q_wait_hist, "q_wait", HIST_MILLISECONDS);
	create_and_check_hist(&c->demarshal_hist, "demarshal_hist", HIST_MILLISECONDS);
	create_and_check_hist(&c->wt_master_wait_prole_hist, "wt_master_wait_prole", HIST_MILLISECONDS);
	create_and_check_hist(&c->wt_prole_hist, "writes_prole", HIST_MILLISECONDS);
	create_and_check_hist(&c->rt_resolve_hist, "reads_resolve", HIST_MILLISECONDS);
	create_and_check_hist(&c->wt_resolve_hist, "writes_resolve", HIST_MILLISECONDS);
	create_and_check_hist(&c->rt_resolve_wait_hist, "reads_resolve_wait", HIST_MILLISECONDS);
	create_and_check_hist(&c->wt_resolve_wait_hist, "writes_resolve_wait", HIST_MILLISECONDS);
	create_and_check_hist(&c->error_hist, "error", HIST_MILLISECONDS);
	create_and_check_hist(&c->batch_q_process_hist, "batch_q_process", HIST_MILLISECONDS);
	create_and_check_hist(&c->info_tr_q_process_hist, "info_tr_q_process", HIST_MILLISECONDS);
	create_and_check_hist(&c->info_q_wait_hist, "info_q_wait", HIST_MILLISECONDS);
	create_and_check_hist(&c->info_post_lock_hist, "info_post_lock", HIST_MILLISECONDS);
	create_and_check_hist(&c->info_fulfill_hist, "info_fulfill", HIST_MILLISECONDS);
	create_and_check_hist(&c->write_storage_close_hist, "write_storage_close", HIST_MILLISECONDS);
	create_and_check_hist(&c->write_sindex_hist, "write_sindex", HIST_MILLISECONDS);
	create_and_check_hist(&c->defrag_storage_close_hist, "defrag_storage_close", HIST_MILLISECONDS);
	create_and_check_hist(&c->prole_fabric_send_hist, "prole_fabric_send", HIST_MILLISECONDS);

	create_and_check_hist(&c->ldt_multiop_prole_hist,"ldt_multiop_prole");
	create_and_check_hist(&c->ldt_update_record_cnt_hist,"ldt_rec_update_count");
	create_and_check_hist(&c->ldt_io_record_cnt_hist,"ldt_rec_io_count");
	create_and_check_hist(&c->ldt_io_bytes_hist,"ldt_rec_bytes");
	create_and_check_hist(&c->ldt_hist,"ldt");

#ifdef HISTOGRAM_OBJECT_LATENCY
	create_and_check_hist(&c->read0_hist, "read_0bucket", HIST_MILLISECONDS);
	create_and_check_hist(&c->read1_hist, "read_1bucket", HIST_MILLISECONDS);
	create_and_check_hist(&c->read2_hist, "read_2bucket", HIST_MILLISECONDS);
	create_and_check_hist(&c->read3_hist, "read_3bucket", HIST_MILLISECONDS);
	create_and_check_hist(&c->read4_hist, "read_4bucket", HIST_MILLISECONDS);
	create_and_check_hist(&c->read5_hist, "read_5bucket", HIST_MILLISECONDS);
	create_and_check_hist(&c->read6_hist, "read_6bucket", HIST_MILLISECONDS);
	create_and_check_hist(&c->read7_hist, "read_7bucket", HIST_MILLISECONDS);
	create_and_check_hist(&c->read8_hist, "read_8bucket", HIST_MILLISECONDS);
	create_and_check_hist(&c->read9_hist, "read_9bucket", HIST_MILLISECONDS);
#endif
}

/**
 * cfg_reset_self_node:
 * If we're in "Topology Mode", then we repurpose the self-node value from
 * "PORT + MAC ADDRESS" to our altered state:
 *
 * Rebuild the self node value as follows:
 * Top 16 bits: Port Number
 * Next 16 bits: Group ID
 * Bottom 32 bits: Node ID
 */
int
cfg_reset_self_node(as_config * config_p) {
	cf_node self_node = config_p->self_node;

	// Take the existing Self Node, pull out the Port Number, then rebuild as
	// PORT + GROUP ID + NODE ID (16 bits::16 bits::32 bits)
	cf_debug(AS_CFG,"[ENTER] set self Node:: group(%u) Node (%u)\n",
		config_p->cluster.cl_self_group, config_p->cluster.cl_self_node);

	if (AS_PAXOS_PROTOCOL_V4 != config_p->paxos_protocol) {
		cf_crash_nostack(AS_CFG, "must use Paxos protocol V4 with Rack Aware enabled");
	}

	cc_node_t node_id = config_p->cluster.cl_self_node;
	cc_group_t group_id = config_p->cluster.cl_self_group;
	uint16_t port_num = cc_compute_port(self_node);

	// If cluster mode is DYNAMIC, then construct self-node-id from the
	// service IP address.
	if (config_p->cluster_mode == CL_MODE_DYNAMIC) {
		cf_info(AS_CFG, "Cluster Mode Dynamic: Config IP address for Self Node");
		int a, b, c, d;
		if (4 != sscanf(config_p->node_ip, "%d.%d.%d.%d", &a, &b, &c, &d)) {
			cf_crash_nostack(AS_CFG, "could not extract 4 octets from node IP address \"%s\" for node ID", config_p->node_ip);
		}
		else {
			node_id = ((((((a << 8) | b) << 8) | c) << 8) | d);
			cf_info(AS_CFG, "Setting node ID to %u (0x%08X) from IP address \"%s\"", node_id, node_id, config_p->node_ip);
		}
	}
	else if (config_p->cluster_mode == CL_MODE_STATIC) {
		cf_info(AS_CFG, "Cluster Mode Static: Config self-node-id (%"PRIx64") for Self Node", node_id);
	}

	cf_node new_self = cc_compute_self_node(port_num, group_id, node_id);

	config_p->self_node = new_self;

	return 0;
} // end cfg_reset_self_node()

/**
 * cfg_use_hardware_values
 * Some configuration information -- such as the number of processors, amount of
 * memory, hardware addresses, etc. -- should be read from hardware sources
 * rather than specified via configuration parameters
 */
void
cfg_use_hardware_values(as_config* c)
{
	// Use this array if interface name is configured in config file.
	char *config_interface_names[] = { 0, 0 };

	if (c->self_node == 0) {
		char **interface_names = NULL;
		if (c->network_interface_name) {
			// Use network interface name provided in the configuration.
			config_interface_names[0] = c->network_interface_name;
			interface_names = config_interface_names;
		}
		if (0 > (cf_nodeid_get(c->fabric_port, &(c->self_node), &(c->node_ip), c->hb_mode, &(c->hb_addr), interface_names))) {
			cf_crash_nostack(AS_CFG, "could not get unique id and/or ip address");
		}
	}
}<|MERGE_RESOLUTION|>--- conflicted
+++ resolved
@@ -52,14 +52,11 @@
 
 #include "base/cluster_config.h"
 #include "base/datamodel.h"
+#include "base/ldt.h"
 #include "base/proto.h"
 #include "base/secondary_index.h"
 #include "base/security_config.h"
-<<<<<<< HEAD
-#include "base/ldt.h"
-=======
 #include "base/transaction_policy.h"
->>>>>>> 62a8bcd3
 #include "fabric/migrate.h"
 
 
@@ -115,6 +112,7 @@
 	c->hist_track_back = 1800;
 	c->hist_track_slice = 10;
 	c->n_info_threads = 16;
+	c->ldt_benchmarks = false;
 	c->microbenchmarks = false;
 	c->migrate_max_num_incoming = AS_MIGRATE_DEFAULT_MAX_NUM_INCOMING; // for receiver-side migration flow-control
 	c->migrate_read_priority = 10; // # of rows between a quick context switch? not a great way to tune
@@ -136,7 +134,6 @@
 	c->scan_priority = 200; // # of rows between a quick context switch?
 	c->scan_sleep = 1; // amount of time scan thread will sleep between two context switch
 	c->storage_benchmarks = false;
-	c->ldt_benchmarks = false;
 	c->ticker_interval = 10;
 	c->transaction_max_ns = 1000 * 1000 * 1000; // 1 second
 	c->transaction_pending_limit = 20;
@@ -265,6 +262,7 @@
 	CASE_SERVICE_HIST_TRACK_SLICE,
 	CASE_SERVICE_HIST_TRACK_THRESHOLDS,
 	CASE_SERVICE_INFO_THREADS,
+	CASE_SERVICE_LDT_BENCHMARKS,
 	CASE_SERVICE_MICROBENCHMARKS,
 	CASE_SERVICE_MIGRATE_MAX_NUM_INCOMING,
 	CASE_SERVICE_MIGRATE_READ_PRIORITY,
@@ -292,7 +290,6 @@
 	CASE_SERVICE_SINDEX_DATA_MAX_MEMORY,
 	CASE_SERVICE_SNUB_NODES,
 	CASE_SERVICE_STORAGE_BENCHMARKS,
-	CASE_SERVICE_LDT_BENCHMARKS,
 	CASE_SERVICE_TICKER_INTERVAL,
 	CASE_SERVICE_TRANSACTION_DUPLICATE_THREADS,
 	CASE_SERVICE_TRANSACTION_MAX_MS,
@@ -438,6 +435,7 @@
 	CASE_NAMESPACE_HIGH_WATER_MEMORY_PCT,
 	CASE_NAMESPACE_HIGH_WATER_PCT,
 	CASE_NAMESPACE_LDT_ENABLED,
+	CASE_NAMESPACE_LDT_GC_RATE,
 	CASE_NAMESPACE_MAX_TTL,
 	CASE_NAMESPACE_OBJ_SIZE_HIST_MAX,
 	CASE_NAMESPACE_READ_CONSISTENCY_LEVEL_OVERRIDE,
@@ -447,14 +445,6 @@
 	CASE_NAMESPACE_SINGLE_BIN,
 	CASE_NAMESPACE_STOP_WRITES_PCT,
 	CASE_NAMESPACE_WRITE_COMMIT_LEVEL_OVERRIDE,
-<<<<<<< HEAD
-	// Recent (non-2.x) functionality:
-	CASE_NAMESPACE_LDT_ENABLED,
-	CASE_NAMESPACE_LDT_GC_RATE,
-	CASE_NAMESPACE_SI_BEGIN,
-	CASE_NAMESPACE_SINDEX_BEGIN,
-=======
->>>>>>> 62a8bcd3
 
 	// Deprecated:
 	CASE_NAMESPACE_DEMO_READ_MULTIPLIER,
@@ -629,6 +619,7 @@
 		{ "hist-track-slice",				CASE_SERVICE_HIST_TRACK_SLICE },
 		{ "hist-track-thresholds",			CASE_SERVICE_HIST_TRACK_THRESHOLDS },
 		{ "info-threads",					CASE_SERVICE_INFO_THREADS },
+		{ "ldt-benchmarks",					CASE_SERVICE_LDT_BENCHMARKS },
 		{ "microbenchmarks",				CASE_SERVICE_MICROBENCHMARKS },
 		{ "migrate-max-num-incoming",		CASE_SERVICE_MIGRATE_MAX_NUM_INCOMING },
 		{ "migrate-read-priority",			CASE_SERVICE_MIGRATE_READ_PRIORITY },
@@ -656,7 +647,6 @@
 		{ "sindex-data-max-memory",			CASE_SERVICE_SINDEX_DATA_MAX_MEMORY },
 		{ "snub-nodes",						CASE_SERVICE_SNUB_NODES },
 		{ "storage-benchmarks",				CASE_SERVICE_STORAGE_BENCHMARKS },
-		{ "ldt-benchmarks",					CASE_SERVICE_LDT_BENCHMARKS },
 		{ "ticker-interval",				CASE_SERVICE_TICKER_INTERVAL },
 		{ "transaction-duplicate-threads",	CASE_SERVICE_TRANSACTION_DUPLICATE_THREADS },
 		{ "transaction-max-ms",				CASE_SERVICE_TRANSACTION_MAX_MS },
@@ -805,6 +795,7 @@
 		{ "high-water-memory-pct",			CASE_NAMESPACE_HIGH_WATER_MEMORY_PCT },
 		{ "high-water-pct",					CASE_NAMESPACE_HIGH_WATER_PCT },
 		{ "ldt-enabled",					CASE_NAMESPACE_LDT_ENABLED },
+		{ "ldt-gc-rate",                    CASE_NAMESPACE_LDT_GC_RATE },
 		{ "max-ttl",						CASE_NAMESPACE_MAX_TTL },
 		{ "obj-size-hist-max",				CASE_NAMESPACE_OBJ_SIZE_HIST_MAX },
 		{ "read-consistency-level-override", CASE_NAMESPACE_READ_CONSISTENCY_LEVEL_OVERRIDE },
@@ -814,13 +805,6 @@
 		{ "single-bin",						CASE_NAMESPACE_SINGLE_BIN },
 		{ "stop-writes-pct",				CASE_NAMESPACE_STOP_WRITES_PCT },
 		{ "write-commit-level-override",    CASE_NAMESPACE_WRITE_COMMIT_LEVEL_OVERRIDE },
-<<<<<<< HEAD
-		{ "ldt-enabled",					CASE_NAMESPACE_LDT_ENABLED },
-		{ "ldt-gc-rate",                    CASE_NAMESPACE_LDT_GC_RATE },
-		{ "si",								CASE_NAMESPACE_SI_BEGIN },
-		{ "sindex",							CASE_NAMESPACE_SINDEX_BEGIN },
-=======
->>>>>>> 62a8bcd3
 		{ "demo-read-multiplier",			CASE_NAMESPACE_DEMO_READ_MULTIPLIER },
 		{ "demo-write-multiplier",			CASE_NAMESPACE_DEMO_WRITE_MULTIPLIER },
 		{ "low-water-pct",					CASE_NAMESPACE_LOW_WATER_PCT },
@@ -1810,6 +1794,9 @@
 			case CASE_SERVICE_INFO_THREADS:
 				c->n_info_threads = cfg_int_no_checks(&line);
 				break;
+			case CASE_SERVICE_LDT_BENCHMARKS:
+				c->ldt_benchmarks = cfg_bool(&line);
+				break;
 			case CASE_SERVICE_MICROBENCHMARKS:
 				c->microbenchmarks = cfg_bool(&line);
 				break;
@@ -1929,9 +1916,6 @@
 				break;
 			case CASE_SERVICE_STORAGE_BENCHMARKS:
 				c->storage_benchmarks = cfg_bool(&line);
-				break;
-			case CASE_SERVICE_LDT_BENCHMARKS:
-				c->ldt_benchmarks = cfg_bool(&line);
 				break;
 			case CASE_SERVICE_TICKER_INTERVAL:
 				c->ticker_interval = cfg_u32_no_checks(&line);
@@ -2381,6 +2365,9 @@
 			case CASE_NAMESPACE_LDT_ENABLED:
 				ns->ldt_enabled = cfg_bool(&line);
 				break;
+			case CASE_NAMESPACE_LDT_GC_RATE:
+				ns->ldt_gc_sleep_us = cfg_u64(&line, 1, LDT_SUB_GC_MAX_RATE) * 1000000;
+				break;
 			case CASE_NAMESPACE_MAX_TTL:
 				ns->max_ttl = cfg_seconds(&line);
 				break;
@@ -2445,31 +2432,6 @@
 					break;
 				}
 				break;
-<<<<<<< HEAD
-			case CASE_NAMESPACE_LDT_ENABLED:
-				ns->ldt_enabled = cfg_bool(&line);
-				break;
-			case CASE_NAMESPACE_LDT_GC_RATE:
-				{
-					uint64_t rate = cfg_u64_no_checks(&line);
-					if ((rate == 0) || (rate > LDT_SUB_GC_MAX_RATE)) {
-						// Do not allow rate as 0 or greater than max allowed
-					} else {
-						ns->ldt_gc_sleep_us = 1000 * 1000  * rate;
-					}
-					break;
-				}
-			case CASE_NAMESPACE_SI_BEGIN:
-				cfg_init_si_var(ns);
-				as_sindex_config_var_default(&si_cfg);
-				cfg_strcpy(&line, si_cfg.name, AS_ID_INAME_SZ);
-				cfg_begin_context(&state, NAMESPACE_SI);
-				break;
-			case CASE_NAMESPACE_SINDEX_BEGIN:
-				cfg_begin_context(&state, NAMESPACE_SINDEX);
-				break;
-=======
->>>>>>> 62a8bcd3
 			case CASE_NAMESPACE_DEMO_READ_MULTIPLIER:
 				ns->demo_read_multiplier = cfg_int_no_checks(&line);
 				break;

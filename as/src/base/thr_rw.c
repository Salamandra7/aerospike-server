/*
 * thr_rw.c
 *
 * Copyright (C) 2008-2014 Aerospike, Inc.
 *
 * Portions may be licensed to Aerospike, Inc. under one or more contributor
 * license agreements.
 *
 * This program is free software: you can redistribute it and/or modify it under
 * the terms of the GNU Affero General Public License as published by the Free
 * Software Foundation, either version 3 of the License, or (at your option) any
 * later version.
 *
 * This program is distributed in the hope that it will be useful, but WITHOUT
 * ANY WARRANTY; without even the implied warranty of MERCHANTABILITY or FITNESS
 * FOR A PARTICULAR PURPOSE. See the GNU Affero General Public License for more
 * details.
 *
 * You should have received a copy of the GNU Affero General Public License
 * along with this program.  If not, see http://www.gnu.org/licenses/
 */

/*
 * This file now contains both read and write logic.
 *
 * On each server are some number of transaction queues, and an equal number
 * of transaction threads that service the queues. Transaction messages may
 * come in from external application or they may be generated
 * internally (couldn't process the request initially, re generate the request for
 * processing at a later time).
 *
 */

#include "base/feature.h"

#include "base/thr_rw_internal.h"

#include <sys/time.h>
#include <sys/socket.h>
#include <netinet/in.h>
#include <arpa/inet.h>
#include <assert.h>
#include <strings.h>

#include <errno.h>
#include <pthread.h>
#include <stddef.h>
#include <stdio.h>
#include <stdlib.h>
#include <string.h>

#include "aerospike/as_list.h"
#include "citrusleaf/cf_clock.h"
#include "citrusleaf/cf_shash.h"

#include "jem.h"

#include "base/datamodel.h"
#include "base/ldt.h"
#include "base/rec_props.h"
#include "base/secondary_index.h"
#include "base/thr_proxy.h"
#include "base/thr_scan.h"
#include "base/thr_tsvc.h"
#include "base/transaction.h"
#include "base/udf_rw.h"
#include "base/write_request.h"
#include "base/xdr_serverside.h"
#include "fabric/fabric.h"
#include "fabric/paxos.h"
#include "storage/storage.h"


// Per-Transaction Consistency Guarantees:
//   The client-request consistency guarantee level is respected
//   unless the corresponding server's namespace override is enabled.

// Extract the read consistency level from an as_msg.
// [Note:  Not a strict check:  Both bits == 0 means the default, anything else means the alternative.]
#define PROTO_CONSISTENCY_LEVEL(asmsg)									\
	((!(asmsg.info1 & AS_MSG_INFO1_CONSISTENCY_LEVEL_B0)				\
	  && !(asmsg.info1 & AS_MSG_INFO1_CONSISTENCY_LEVEL_B1))			\
	 ? AS_POLICY_CONSISTENCY_LEVEL_ONE : AS_POLICY_CONSISTENCY_LEVEL_ALL)

// Extract the write commit level from an as_msg.
// [Note:  Not a strict check:  Both bits == 0 means the default, anything else means the alternative.]
#define PROTO_COMMIT_LEVEL(asmsg)										\
	((!(asmsg.info3 & AS_MSG_INFO3_COMMIT_LEVEL_B0)						\
	  && !(asmsg.info3 & AS_MSG_INFO3_COMMIT_LEVEL_B1))					\
	 ? AS_POLICY_COMMIT_LEVEL_ALL : AS_POLICY_COMMIT_LEVEL_MASTER)

// Determine the read consistency level for this transaction based upon the server's namespace and client policy settings.
#define TRANSACTION_CONSISTENCY_LEVEL(tr)								\
	(tr->rsv.ns->read_consistency_level_override						\
	 ? tr->rsv.ns->read_consistency_level : PROTO_CONSISTENCY_LEVEL(tr->msgp->msg))

// Determine the write commit level for this transaction based upon the server's namespace and client policy settings.
#define TRANSACTION_COMMIT_LEVEL(tr)									\
	(tr->rsv.ns->write_commit_level_override							\
	 ? tr->rsv.ns->write_commit_level : PROTO_COMMIT_LEVEL(tr->msgp->msg))

msg_template rw_mt[] =
{
	{ RW_FIELD_OP, M_FT_UINT32 },
	{ RW_FIELD_RESULT, M_FT_UINT32 },
	{ RW_FIELD_NAMESPACE, M_FT_BUF },
	{ RW_FIELD_NS_ID, M_FT_UINT32 },
	{ RW_FIELD_GENERATION, M_FT_UINT32 },
	{ RW_FIELD_DIGEST, M_FT_BUF },
	{ RW_FIELD_VINFOSET, M_FT_BUF },
	{ RW_FIELD_AS_MSG, M_FT_BUF },
	{ RW_FIELD_CLUSTER_KEY, M_FT_UINT64 },
	{ RW_FIELD_RECORD, M_FT_BUF },
	{ RW_FIELD_TID, M_FT_UINT32 },
	{ RW_FIELD_VOID_TIME, M_FT_UINT32 },
	{ RW_FIELD_INFO, M_FT_UINT32 },
	{ RW_FIELD_REC_PROPS, M_FT_BUF },
	{ RW_FIELD_MULTIOP, M_FT_BUF },
};
// General Debug Stmts
// #define DEBUG 1
// Specific Flag to dump the MSG
// #define DEBUG_MSG 1
// #define TRACK_WR 1
// #define EXTRA_CHECKS 1
static cf_atomic32 init_counter = 0;
static cf_atomic32 g_rw_tid = 0;
static rchash *g_write_hash = 0;
static pthread_t g_rw_retransmit_th;

extern xdr_state g_xdr_state;

// HELPER
void print_digest(u_char *d) {
	printf("0x");
	for (int i = 0; i < CF_DIGEST_KEY_SZ; i++)
		printf("%02x", d[i]);
}

// forward references internal to the file
void rw_complete(as_transaction *tr, as_record_lock *rl, int record_get_rv);
int write_local(as_transaction *tr, write_local_generation *wlg,
				uint8_t **pickled_buf, size_t *pickled_sz, uint32_t *pickled_void_time,
				as_rec_props *p_pickled_rec_props, bool journal, cf_node masternode);
int write_journal(as_transaction *tr, write_local_generation *wlg); // only do write
int write_delete_journal(as_transaction *tr);
static void release_proto_fd_h(as_file_handle *proto_fd_h);
void xdr_write(as_namespace *ns, cf_digest keyd, as_generation generation,
			   cf_node masternode, bool is_delete, uint16_t set_id);

/*
 ** queue for async replication
 **
 ** this is an unsafe way to replicate, because the replication queue does not
 ** persist in any way
 */

void rw_replicate_process_ack(cf_node node, msg * m, bool is_write);
void rw_replicate_async(cf_node node, msg *m);
int rw_replicate_init(void);
int rw_multi_process(cf_node node, msg *m);

uint32_t
write_digest_hash(void *value, uint32_t value_len)
{
	global_keyd *gkd = value;

	return ((gkd->keyd.digest[DIGEST_SCRAMBLE_BYTE1] << 16)
			| (gkd->keyd.digest[DIGEST_SCRAMBLE_BYTE2] << 8)
			| (gkd->keyd.digest[DIGEST_SCRAMBLE_BYTE3]));
}

/*
 Put pending transaction request back on the main transaction queue
 */
void
write_request_restart(wreq_tr_element *w)
{
	as_transaction *tr = &w->tr;
	cf_debug(AS_RW, "as rw start:  QUEUEING BACK (%d:%p) %"PRIx64"",
			 tr->proto_fd_h ? tr->proto_fd_h->fd : 0, tr->proxy_msg, *(uint64_t*)&tr->keyd);

	MICROBENCHMARK_RESET_P();

	if (0 != thr_tsvc_enqueue(tr)) {
		cf_warning(AS_RW,
				"WRITE REQUEST: FAILED queueing back request %"PRIx64"",
				*(uint64_t*)&tr->keyd);
		cf_free(tr->msgp);
		tr->msgp = 0;
	}
	cf_atomic_int_decr(&g_config.n_waiting_transactions);
	cf_free(w);
}

write_request *
write_request_create(void) {
	write_request *wr = cf_rc_alloc( sizeof(write_request) );

	// NB: The things are zeroed out only upto rsv.
	//     Any element added post this won't be zero'ed out.
	memset(wr, 0, offsetof(write_request, rsv));
#ifdef TRACK_WR
	wr_track_create(wr);
#endif
	cf_assert(wr, AS_RW, CF_WARNING, "cf_rc_alloc");
	cf_atomic_int_incr(&g_config.write_req_object_count);
	wr->ready = false;
	wr->tid = cf_atomic32_incr(&g_rw_tid);
	wr->rsv_valid = false;
	wr->proto_fd_h = 0;
	wr->dest_msg = 0;
	wr->proxy_msg = 0;
	wr->msgp = 0;
	wr->pickled_buf = 0;
	as_rec_props_clear(&wr->pickled_rec_props);
	wr->ldt_rectype_bits = 0;
	wr->respond_client_on_master_completion = false;
	wr->replication_fire_and_forget = false;
	// Set the initial limit on wr lifetime to guarantee finite life-span.
	// (Will be reset relative to the transaction end time if/when the wr goes ready.)
	cf_atomic64_set(&(wr->end_time), cf_getns() + g_config.transaction_max_ns);

	// Initialize with the default consistency guarantee levels.
	// (These will be re-set later according to combining the server's namespace
	//   and the client transaction policy settings.)
	wr->read_consistency_level = AS_POLICY_CONSISTENCY_LEVEL_ONE;
	wr->write_commit_level = AS_POLICY_COMMIT_LEVEL_ALL;

	// initialize waiting transaction queue
	wr->wait_queue_head = NULL;
	if (0 != pthread_mutex_init(&wr->lock, 0))
		cf_crash(AS_RW, "couldn't initialize partition vinfo set lock: %s",
				cf_strerror(errno));

	// initialize atomic integers
	wr->trans_complete = 0;
	wr->shipped_op     = false;

	// Data from XDR, in case it is initiated by XDR
	wr->from_xdr = 0;

	wr->dest_sz = 0;
	UREQ_DATA_INIT(&wr->udata);
	memset((void *) & (wr->dup_msg[0]), 0, sizeof(wr->dup_msg));

	return (wr);
}

int write_request_init_tr(as_transaction *tr, void *wreq) {
	// INIT_TR
	write_request *wr = (write_request *) wreq;
	tr->incoming_cluster_key = 0;
	tr->start_time = wr->start_time;
	tr->end_time = cf_atomic64_get(wr->end_time);

	// In case wr->proto_fd_h is set it is considered to be case system is
	// bailing out to set it to NULL once it has been handed over to transaction
	tr->proto_fd_h = wr->proto_fd_h;
	wr->proto_fd_h = 0;
	tr->proxy_node = wr->proxy_node;
	tr->proxy_msg = wr->proxy_msg;
	wr->proxy_msg = 0;
	tr->keyd = wr->keyd;

	// Partition reservation and msg are freed when the write request is destroyed
	as_partition_reservation_copy(&tr->rsv, &wr->rsv);
	tr->msgp = wr->msgp;
	tr->result_code = AS_PROTO_RESULT_OK;
	tr->trid = 0;
	tr->preprocessed = true;
	tr->flag = 0;

	tr->generation = 0;
	tr->microbenchmark_is_resolve = false;

	if (wr->shipped_op)
		tr->flag |= AS_TRANSACTION_FLAG_SHIPPED_OP;
	UREQ_DATA_COPY(&tr->udata, &wr->udata);
	UREQ_DATA_RESET(&wr->udata);
	tr->microbenchmark_time = wr->microbenchmark_time;

	// Data from XDR, in case this transaction is for XDR.
	tr->from_xdr = wr->from_xdr;

#if 0
	if (wr->is_read) {
		MICROBENCHMARK_HIST_INSERT_AND_RESET(rt_resolve_wait_hist);
	} else {
		MICROBENCHMARK_HIST_INSERT_AND_RESET(wt_resolve_wait_hist);
	}

	MICROBENCHMARK_RESET();
	tr->microbenchmark_is_resolve = true;
#endif
	return 0;
}

void write_request_destructor(void *object) {
	write_request *wr = object;

#ifdef TRACK_WR
	wr_track_destroy(wr);
#endif

	if (udf_rw_needcomplete_wr(wr)) {
		as_transaction tr;
		write_request_init_tr(&tr, wr);
		cf_warning(AS_RW,
				"UDF request not complete ... Completing it nonetheless !!!");
		udf_rw_complete(&tr, 0, __FILE__, __LINE__);
	}

	if (wr->dest_msg)
		as_fabric_msg_put(wr->dest_msg);
	if (wr->proxy_msg)
		as_fabric_msg_put(wr->proxy_msg);
	if (wr->msgp)
		cf_free(wr->msgp);
	if (wr->pickled_buf)
		cf_free(wr->pickled_buf);
	if (wr->pickled_rec_props.p_data)
		cf_free(wr->pickled_rec_props.p_data);
	if (wr->rsv_valid) {
		as_partition_release(&wr->rsv);
		cf_atomic_int_decr(&g_config.rw_tree_count);
	}
	if (wr->proto_fd_h)
		AS_RELEASE_FILE_HANDLE(wr->proto_fd_h);
	for (int i = 0; i < g_config.paxos_max_cluster_size; i++) {
		if (wr->dup_msg[i])
			as_fabric_msg_put(wr->dup_msg[i]);
	}
	wreq_tr_element *e = wr->wait_queue_head;
	while (e) {
		wreq_tr_element *next = e->next;
		write_request_restart(e);
		e = next;
	}
	pthread_mutex_destroy(&wr->lock);

	cf_atomic_int_decr(&g_config.write_req_object_count);
	memset(wr, 0xff, sizeof(write_request));
	return;
}

void rw_request_dump(write_request *wr, char *msg) {
	cf_info(AS_RW, "Dump write request: tid %d : %p %s", wr->tid, wr, msg);
	pthread_mutex_lock(&wr->lock);
	cf_info(AS_RW,
			" %p: ready %d isread %d trans_c %d dupl_trans_c %d rsv_valid %d : %s",
			wr, wr->ready, wr->is_read, wr->trans_complete, wr->dupl_trans_complete, wr->rsv_valid, ((wr->wait_queue_head == 0) ? "" : "QUEUE"));
	cf_info(AS_RW, " %p: protofd %p proxynode %"PRIx64" proxymsg %p",
			wr, wr->proto_fd_h, wr->proxy_node, wr->proxy_msg);

	cf_info(AS_RW, " %p: dest sz %d", wr->dest_sz);
	for (int i = 0; i < wr->dest_sz; i++)
		cf_info(AS_RW,
				" %p: dest: %d node %"PRIx64" complete %d dupmsg %p dup_rc %d",
				wr, i, wr->dest_nodes[i], wr->dest_complete[i], wr->dup_msg[i], wr->dup_result_code[i]);

	pthread_mutex_unlock(&wr->lock);
}

int rw_dump_reduce(void *key, uint32_t keylen, void *data, void *udata) {
	write_request *wr = data;
	rw_request_dump(wr, "");
	return (0);
}

/*
 * An in-flight transaction has dependencies on proles - send
 * the transaction message to any prole which has not yet responded.
 */
void send_messages(write_request *wr) {
	/* Iterate over every destination node -- send what we have to */
	for (int i = 0; i < wr->dest_sz; i++) {

		if (wr->dest_complete[i] == true)
			continue;

		WR_TRACK_INFO(wr, "send_messages: sending message");
		// Retransmit the message
		msg_incr_ref(wr->dest_msg);
		if (wr->rsv_valid)
			cf_debug(AS_RW,
					"resending rw request: {%s:%d} node %"PRIx64" digest %"PRIx64"",
					wr->rsv.ns->name, wr->rsv.pid, wr->dest_nodes[i], wr->keyd);
		else
			cf_debug(AS_RW,
					"resending rw request: no reservation node %"PRIx64" digest %"PRIx64"",
					wr->dest_nodes[i], wr->keyd);
		int rv = as_fabric_send(wr->dest_nodes[i], wr->dest_msg,
				AS_FABRIC_PRIORITY_MEDIUM);
		if (rv != 0) {
			as_fabric_msg_put(wr->dest_msg);
			if ( rv == AS_FABRIC_ERR_NO_NODE ) {
				// One of the nodes has disappeared; mark it as completed
				// Policy issue: this code says when a node vanishes while writing, then
				// simply complete the write back to the sender, because at least its written to the
				// master (here). Another policy would be to pick up the new list, and write to the new
				// replica.
				cf_debug(AS_RW,
						"can't send write retranmit: no node {%s:%d} digest %"PRIx64"",
						wr->rsv.ns->name, wr->rsv.pid, wr->keyd);
				wr->dest_complete[i] = true;
				// Handle the case for the duplicate merge
				wr->dup_result_code[i] = AS_PROTO_RESULT_FAIL_UNKNOWN;
			} else {
				// Unhandled failure cases -1 general explosion, -2 queue fail
				cf_crash(AS_RW,
						"unhandled return from as_fabric_send: %d  {%s:%d}",
						rv, wr->rsv.ns->name, wr->rsv.pid);
			}
		}
	}
}

void as_rw_set_stat_counters(bool is_read, int rv, as_transaction *tr) {
	int result_code = tr ? tr->result_code : 0;
	if (is_read) {
		if (rv == 0) {
			if (result_code == AS_PROTO_RESULT_FAIL_NOTFOUND)
				cf_atomic_int_incr(&g_config.stat_read_errs_notfound);
			else
				cf_atomic_int_incr(&g_config.stat_read_success);
		} else
			cf_atomic_int_incr(&g_config.stat_read_errs_other);
	} else {
		if (rv == 0)
			cf_atomic_int_incr(&g_config.stat_write_success);
		else {
			cf_atomic_int_incr(&g_config.stat_write_errs);
			if (result_code == AS_PROTO_RESULT_FAIL_NOTFOUND)
				cf_atomic_int_incr(&g_config.stat_write_errs_notfound);
			else
				cf_atomic_int_incr(&g_config.stat_write_errs_other);
		}
	}
}

int
rw_msg_setup_infobits(msg *m, as_transaction *tr, int ldt_rectype_bits, bool has_udf)
{
	uint32_t info = 0;
	if (tr->msgp && (tr->msgp->msg.info1 & AS_MSG_INFO1_XDR))
		info |= RW_INFO_XDR;
	if (tr->flag & AS_TRANSACTION_FLAG_SINDEX_TOUCHED) {
		info |= RW_INFO_SINDEX_TOUCHED;
	}
	if (tr->flag & AS_TRANSACTION_FLAG_NSUP_DELETE)
		info |= RW_INFO_NSUP_DELETE;

	if (tr->rsv.ns->ldt_enabled) {
		// Nothing is set means it is normal record
		if (as_ldt_flag_has_subrec(ldt_rectype_bits)) {
			cf_detail(AS_RW,
					"MULTI_OP : Set Up Replication Message for the LDT Subrecord %"PRIx64"",
					*(uint64_t*)&tr->keyd);
			info |= RW_INFO_LDT_SUBREC;
		}
		else if (as_ldt_flag_has_esr(ldt_rectype_bits)) {
			cf_detail(AS_RW,
					"MULTI_OP : Set Up Replication Message for the LDT ESR %"PRIx64"",
					*(uint64_t*)&tr->keyd);
			info |= RW_INFO_LDT_ESR;
		}
		else if (as_ldt_flag_has_parent(ldt_rectype_bits)) {
			cf_detail(AS_RW,
					"MULTI_OP : Set Up Replication Message for the LDT Record %"PRIx64"",
					*(uint64_t*)&tr->keyd);
			info |= RW_INFO_LDT_REC;
		}
	}

	/* UDF write being replicated */
	if (has_udf) {
		info |= RW_INFO_UDF_WRITE;
	}

	msg_set_uint32(m, RW_FIELD_INFO, info);

	return 0;
}

int
rw_msg_setup(msg *m, as_transaction *tr, cf_digest *keyd,
		uint8_t ** p_pickled_buf, size_t pickled_sz, uint32_t pickled_void_time,
		as_rec_props * p_pickled_rec_props, int op, uint16_t ldt_rectype_bits,
		bool has_udf)
{
	// setup the write message
	msg_set_buf(m, RW_FIELD_DIGEST, (void *) keyd, sizeof(cf_digest),
			MSG_SET_COPY);
	msg_set_uint64(m, RW_FIELD_CLUSTER_KEY, tr->rsv.cluster_key);
	msg_set_buf(m, RW_FIELD_NAMESPACE, (byte *) tr->rsv.ns->name,
			strlen(tr->rsv.ns->name), MSG_SET_COPY);
	msg_set_uint32(m, RW_FIELD_NS_ID, tr->rsv.ns->id);
	msg_set_uint32(m, RW_FIELD_OP, op);

	if (op == RW_OP_WRITE) {
		msg_set_uint32(m, RW_FIELD_GENERATION, tr->generation);
		msg_set_uint32(m, RW_FIELD_VOID_TIME, pickled_void_time);

		rw_msg_setup_infobits(m, tr, ldt_rectype_bits, has_udf);

		if (*p_pickled_buf) {
			msg_set_unset(m, RW_FIELD_AS_MSG);
			msg_set_buf(m, RW_FIELD_RECORD, (void *) *p_pickled_buf, pickled_sz,
					MSG_SET_HANDOFF_MALLOC);
			*p_pickled_buf = NULL;

			if (p_pickled_rec_props && p_pickled_rec_props->p_data) {
				msg_set_buf(m, RW_FIELD_REC_PROPS, p_pickled_rec_props->p_data,
						p_pickled_rec_props->size, MSG_SET_HANDOFF_MALLOC);
				as_rec_props_clear(p_pickled_rec_props);
			}
		} else { // deletes come here
			cf_detail(AS_RW, "Send delete to replica %"PRIx64"",
							*(uint64_t*)keyd);
			msg_set_buf(m, RW_FIELD_AS_MSG, (void *) tr->msgp,
					as_proto_size_get(&tr->msgp->proto), MSG_SET_COPY);
			msg_set_unset(m, RW_FIELD_RECORD);

			rw_msg_setup_infobits(m, tr, ldt_rectype_bits, has_udf);
		}
	} else if (op == RW_OP_DUP) {
		msg_set_uint32(m, RW_FIELD_OP, RW_OP_DUP);
		if (tr->rsv.n_dupl > 1) {
			cf_debug(AS_RW, "{%s:%d} requesting duplicates from %d nodes, very "
					 "unlikely, digest %"PRIx64"",
					 tr->rsv.ns->name, tr->rsv.pid, tr->rsv.n_dupl, *(uint64_t*)&tr->keyd);
		}
	} else if (op == RW_OP_MULTI) {
		// TODO: What is meaning of generation and TTL here ???
		msg_set_uint32(m, RW_FIELD_GENERATION, tr->generation);
		msg_set_uint32(m, RW_FIELD_VOID_TIME, pickled_void_time);
		cf_detail(AS_RW,
				"MULTI_OP : Set Up Replication Message for the LDT %"PRIx64"",
				*(uint64_t*)keyd);
		msg_set_uint32(m, RW_FIELD_INFO, RW_INFO_LDT);
		msg_set_unset(m, RW_FIELD_AS_MSG);
		msg_set_unset(m, RW_FIELD_RECORD);
		msg_set_unset(m, RW_FIELD_REC_PROPS);
		msg_set_buf(m, RW_FIELD_MULTIOP, (void *) *p_pickled_buf, pickled_sz,
				MSG_SET_HANDOFF_MALLOC);
		*p_pickled_buf = NULL;
	}

	return 0;
}
// Setups up basic write request. Fills up
// - Namespace / Namespace ID
// - Digest
// - Transaction ID
// - destination nodes data
// - Cluster key
//
// Caller needs to fill up
//
// - op (read/write/duplicate/op)
// - Any other relevant data e.g generation / TTL for the write request.
//
// Expectation: wr should have pickled_buf, pickled_sz, pickled_void_time, dest_nodes
//              and number of dest nodes set properly
//              and passed in tr should have been pre-processed.
//
// Side effect: wr->dest_msg is allocated and populated
//
int
write_request_setup(write_request *wr, as_transaction *tr, int optype)
{
	// create the write message
	if (!wr->dest_msg) {
		if (!(wr->dest_msg = as_fabric_msg_get(M_TYPE_RW))) {
			// [Note:  This can happen when the limit on number of RW "msg" objects is reached.]
			cf_detail(AS_RW,
					"failed to allocate a msg of type %d ~~ bailing out of transaction",
					M_TYPE_RW);
			return -1;
		}
	}

	rw_msg_setup(wr->dest_msg, tr, &wr->keyd, &wr->pickled_buf, wr->pickled_sz,
			wr->pickled_void_time, &wr->pickled_rec_props, optype,
			wr->ldt_rectype_bits, wr->has_udf);

	if (wr->shipped_op) {
		cf_detail(AS_RW,
				"SHIPPED_OP WINNER [Digest %"PRIx64"] Initiating Replication for %s op ",
				*(uint64_t *)&wr->keyd, wr->is_read ? "Read" : "Write");
	}

	if (wr->dest_msg) {
		msg_set_uint32(wr->dest_msg, RW_FIELD_TID, wr->tid);
	}

	for (uint i = 0; i < wr->dest_sz; i++) {
		wr->dest_complete[i] = false;
		wr->dup_msg[i] = 0;
		wr->dup_result_code[i] = 0;
	}
	return 0;
}

// The standard cleanup. This is used to cleanup request when they are finished.
// The associated cleanup done is freeing up as_msg releasing partition reservation
// etc, release proto_fd if it is not released.
//
// Caller:
//
// Called after the rw_complete is called if the request was successful. In those
// cases rw_complete would replied to the client and cleaned up proto_fd.
//
// Called in case some error has happened. In those cases the proto_fd is released
// and the transaction msgp is freed. Nothing will be sent back to the client and
// let the client timeout the request.
int rw_cleanup(write_request *wr, as_transaction *tr, bool first_time,
		bool release, int line) {
	if (!wr || !tr) {
		cf_crash(AS_RW, "Invalid cleanup call [wr=%p tr=%p] .."
				 " not cleanup resource", wr, tr);
		return -1;
	}

	WR_TRACK_INFO(wr, "internal_rw_start - Cleanup Request");
	cf_detail(AS_RW, "{%s:%d} internal_rw_start: COMPLETE %"PRIx64" "
			"%s result code %d",
			tr->rsv.ns->name, tr->rsv.pid, *(uint64_t *) & (wr->keyd), wr->is_read ? "READ" : "WRITE", tr->result_code);

	if (wr->is_read) {
		cf_hist_track_insert_data_point(g_config.rt_hist, tr->start_time);
	} else {
		// Update Write Stats. Don't count Deletes or UDF calls.
		if (! tr->proxy_msg && (tr->msgp->msg.info2 & AS_MSG_INFO2_DELETE) == 0 && ! wr->has_udf) {
			cf_hist_track_insert_data_point(g_config.wt_hist, tr->start_time);
		}
	}
	if (first_time) {
		if ((wr->msgp != NULL) || wr->rsv_valid) {
			cf_warning_digest(AS_RW, &wr->keyd,
					"{%s:%d} rw_cleanup: illegal state write-request set in first call for %s-request n-dupl %u dupl-nodes[0] %lx [%p %p %d] ",
					tr->rsv.ns->name, tr->rsv.pid, wr->is_read ? "read" : "write",
					(uint32_t)tr->rsv.n_dupl, tr->rsv.dupl_nodes[0],
					wr->msgp, tr->msgp, wr->rsv_valid);
		}
		// ATTENTION PLEASE... The msgp and partition reservation
		// is not moved but copied to the running transaction from wr. So
		// clean them up only when it is first time. If it is second time
		// that is called after the duplicate resolution or response from
		// replica the cleanup will happen when the write request is destroyed
		as_partition_release(&tr->rsv);
		cf_atomic_int_decr(&g_config.rw_tree_count);
		if (tr->msgp) {
			cf_free(tr->msgp);
			tr->msgp = 0;
		}
	} else {
		if ((wr->msgp != tr->msgp) || !wr->rsv_valid) {
			cf_warning_digest(AS_RW, &wr->keyd,
					"{%s:%d} rw_cleanup: illegal state write-request set in second call for %s-request n-dupl %u dupl-nodes[0] %lx [%p %p %d] ",
					tr->rsv.ns->name, tr->rsv.pid, wr->is_read ? "read" : "write",
					(uint32_t)tr->rsv.n_dupl, tr->rsv.dupl_nodes[0],
					wr->msgp, tr->msgp, wr->rsv_valid);
		}
	}

	if (tr->proto_fd_h) {
		if (release) {
			cf_detail(AS_RW, "releasing proto_fd_h %d:%p",
					tr->proto_fd_h, line);
			release_proto_fd_h(tr->proto_fd_h);
		} else {
			AS_RELEASE_FILE_HANDLE(tr->proto_fd_h);
		}
		tr->proto_fd_h = 0;
	}

	return 0;
}
// Main entry point of triggering the local operations. Both read/write/UDF.
//
// Caller:
// 1. Main transaction thread context when the user request from the user
//    comes. as_rw_start
//
// 2. Fabric thread when *ALL* the reply for the duplicate resolution request
//    comes back and it is time to apply the op. In case the partition has
//    duplicates wr->dupl_tran_complete is 1 when all the value are resolved
//
// Task:
// 1.  Performs read/write/apply udf on the local record and trigger replication
//     to the replica set.
// 2.  In addition to this triggers duplicate resolution in case there are
//     duplicates of partition. This function gets called after the resolution
//     has finished. Based on state information wr this function performs 1
//     above after the duplicate resolution has finished.
//
// NB: This is only run on the *master* or *acting master* (when master is
//     desync) for the transaction. The transaction protection with the
//     write request hash is maintained on this node.
//
// Sync:
//    Caller makes entry into the write hash. So this function is called under
//    protection of write hash.
//
static int
internal_rw_start(as_transaction *tr, write_request *wr, bool *delete)
{
	/* INIT */
	*delete            = false;
	bool first_time    = false;
	bool dupl_resolved = true;
	int rv             = 0;
	bool is_delete     = (tr->msgp->msg.info2 & AS_MSG_INFO2_DELETE);

	if ((wr->dupl_trans_complete == 0) && (tr->rsv.n_dupl > 0))
		dupl_resolved = false;
	if ((tr->rsv.n_dupl == 0) || !dupl_resolved) {
		first_time = true;
	} else {
		// change transaction id for the second time
		wr->tid = cf_atomic32_incr(&g_rw_tid);
	}

	if (tr->flag & AS_TRANSACTION_FLAG_LDT_SUB) {
		cf_crash(AS_RW, "Invalid transaction state");
	}

	if (wr->is_read == false) {
		cf_atomic_int_incr(&g_config.write_master);
	}

	// 1. Short Circuit Read if a record is found locally, and we don't need
	//    strong read consistency, then make sure that we do not go through
	//    duplicate processing
	if ((wr->is_read == true)
		&& (g_config.transaction_repeatable_read == false)
		&& (wr->read_consistency_level == AS_POLICY_CONSISTENCY_LEVEL_ONE)) {

		MICROBENCHMARK_HIST_INSERT_AND_RESET_P(rt_internal_hist);
		as_index_ref r_ref;
		r_ref.skip_lock = false;
		int rec_rv = as_record_get(tr->rsv.tree, &tr->keyd, &r_ref, tr->rsv.ns);
		MICROBENCHMARK_HIST_INSERT_AND_RESET_P(rt_tree_hist);

		if (rec_rv == 0) {
			// if the record is found (no matter whether there are duplicates
			// or not) construct the record lock structure so that thr_tsvc_read
			// does not reopen the record
			// send the response to requester (consumes the tr, basically)
			as_record_lock rl;
			rl.r_ref = r_ref;
			as_storage_record_open(tr->rsv.ns, r_ref.r, &rl.store_rd,
					&tr->keyd);
			MICROBENCHMARK_HIST_INSERT_AND_RESET_P(rt_storage_open_hist);
			WR_TRACK_INFO(wr, "internal_rw_start: Short Circuit For Reads");
			rw_complete(tr, &rl, rec_rv);
			rw_cleanup(wr, tr, first_time, false, __LINE__);
			as_rw_set_stat_counters(true, 0, tr);
			*delete = true;
			return (0);
		} else if ((tr->rsv.n_dupl == 0) || dupl_resolved) {
			//  if record not found
			//     - If there are no duplicates
			//     - If duplicate are resolved
			// send the response to requester (consumes the tr, basically)
			WR_TRACK_INFO(wr, "internal_rw_start: Short Circuit For Reads");
			rw_complete(tr, NULL, rec_rv);
			rw_cleanup(wr, tr, first_time, false, __LINE__);
			as_rw_set_stat_counters(true, 0, tr);
			*delete = true;
			return (0);
		} else {
			// if record not found
			//     - if there are duplicates then go do duplicate
			//       resolution. To get hold of some value if there
			//       is any in cluster
		}
	}

	// 2. Detect if there are duplicates create a duplicate-request and start
	//    the duplicate-fetch phase
	if (!dupl_resolved) {
		cf_atomic_int_incr(&g_config.stat_duplicate_operation);

		WR_TRACK_INFO(wr, "internal_rw_start: starting duplicate phase");
		cf_debug(AS_RW, "{%s:%d} as_write_start: duplicate partitions "
				"encountered %d %"PRIx64"",
				tr->rsv.ns->name, tr->rsv.pid, tr->rsv.n_dupl, tr->rsv.dupl_nodes[0]);

		wr->dest_sz = tr->rsv.n_dupl;
		memcpy(wr->dest_nodes, tr->rsv.dupl_nodes,
				wr->dest_sz * sizeof(cf_node));
		if (write_request_setup(wr, tr, RW_OP_DUP)) {
			rw_cleanup(wr, tr, first_time, true, __LINE__);
			*delete = true;
			return (0);
		}
	}
	// 3. Duplicates are either unnecessary or resolved.
	// Start the actual operation
	else {
		// Short circuit for reads, after duplicate resolution record will
		// already be open.
		if ((wr->is_read == true)
			&& ((g_config.transaction_repeatable_read == true)
				|| (wr->read_consistency_level == AS_POLICY_CONSISTENCY_LEVEL_ALL))) {
			MICROBENCHMARK_HIST_INSERT_AND_RESET_P(rt_internal_hist);
			WR_TRACK_INFO(wr, "internal_rw_start: Short Circuit for Read After Duplicate Resolution");
			rw_complete(tr, NULL, 0);
			rw_cleanup(wr, tr, first_time, false, __LINE__);
			as_rw_set_stat_counters(true, 0, tr);
			*delete = true;
			return (0);
		}

		udf_optype op = UDF_OPTYPE_NONE;
		/* Commit the write locally */
		if (is_delete) {
			rv = write_delete_local(tr, false, 0);
			WR_TRACK_INFO(wr, "internal_rw_start: delete local done ");
			cf_detail(AS_RW,
					"write_delete_local for digest returns %d, %d digest %"PRIx64"",
					rv, tr->result_code, *(uint64_t*)&tr->keyd);
		} else {
			write_local_generation wlg;
			wlg.use_gen_check = false;
			wlg.use_gen_set = false;
			wlg.use_msg_gen = true;

			// If the XDR is enabled and if the user configured to stop the writes if there is no XDR
			// and if the xdr digestpipe is not opened fail the writes with appropriate return value
			// We cannot do this check inside write_local() because that function is used for replica
			// writes as well. We do not want to stop the writes on replica if the master write succeeded.
			if (g_config.xdr_cfg.xdr_global_enabled &&
					g_xdr_state != XDR_UP &&
					tr->rsv.ns && tr->rsv.ns->enable_xdr &&
					g_config.xdr_cfg.xdr_stop_writes_noxdr) {
				tr->result_code = AS_PROTO_RESULT_FAIL_NOXDR;
				cf_atomic_int_incr(&g_config.err_write_fail_noxdr);
				cf_debug(AS_RW,
						"internal_rw_start: XDR is enabled but XDR digest pipe is not open.");
				rv = -1;
			} else {
				// see if we have scripts to execute
				udf_call *call = cf_malloc(sizeof(udf_call));
				udf_call_init(call, tr);

				if (call->active) {
					wr->has_udf = true;
					if (tr->rsv.p->qnode != g_config.self_node) {
						cf_detail(AS_RW, "Applying UDF at the non qnode");
					}

					rv = udf_rw_local(call, wr, &op);

					if (UDF_OP_IS_DELETE(op)) {
						tr->msgp->msg.info2 |= AS_MSG_INFO2_DELETE;
						tr->msgp->msg.info2 &= ~AS_MSG_INFO2_WRITE;
						is_delete = true;
					} else if (UDF_OP_IS_READ(op)) {
						// return early if the record was not updated
						udf_call_destroy(call);
						if (udf_rw_needcomplete(tr)) {
							udf_rw_complete(tr, tr->result_code, __FILE__,
									__LINE__);
						}
						udf_call_destroy(call);
						cf_free(call);
						rw_cleanup(wr, tr, first_time, false, __LINE__);

						*delete = true;
						return 0;
					}
				} else {
					cf_free(call);

					rv = write_local(tr, &wlg, &wr->pickled_buf,
							&wr->pickled_sz, &wr->pickled_void_time,
							&wr->pickled_rec_props, false, 0);
					WR_TRACK_INFO(wr, "internal_rw_start: write local done ");
				}
				if (tr->flag & AS_TRANSACTION_FLAG_SHIPPED_OP) {
					cf_detail(AS_RW,
							"[Digest %"PRIx64" Shipped OP] Finished Transaction ret = %d",
							*(uint64_t *)&tr->keyd, rv);
				}
			} // end, no XDR problems
		} // end, else this is a write.

		// from this function: -2 means retry, -1 means forever - like, gen mismatch or similar
		if (rv != 0) {
			if ((rv == -2) && (tr->proto_fd_h == 0) && (tr->proxy_msg == 0)) {
				cf_crash(AS_RW,
						"Can't retry a write if all data has been stripped out");
			}

			// If first time, the caller will free msgp and the partition or retry request
			if (!first_time) {
				if (RW_TR_WR_MISMATCH(tr, wr)) {
					cf_warning(AS_RW,
							"{%s:%d} as_write_start internal: Illegal state "
							"in write request after writing data %d %"PRIx64"",
							tr->rsv.ns->name, tr->rsv.pid, tr->rsv.n_dupl, tr->rsv.dupl_nodes[0]);
				}
				// If there is a permanent error and it is not the first time,
				// send data back to the client and don't leak a connection
				if (rv == -1) {
					MICROBENCHMARK_RESET_P();
					rw_complete(tr, NULL, 0);
					rw_cleanup(wr, tr, false, false, __LINE__);
					rv = 0;
				}
			}
			WR_TRACK_INFO(wr, "internal_rw_start: returning non-zero error ");
			as_rw_set_stat_counters(false, rv, tr);
			*delete = true;
			cf_detail(AS_RW, "UDF_%s %s:%d",
					UDF_OP_IS_LDT(op) ? "LDT" : "RECORD", __FILE__, __LINE__);
			return (rv);
		} else {
			cf_detail(AS_RW, "write succeeded");
		}

		/* Get the target replica set, which should exclude ourselves (but
		 * do a sanity check just to be sure) */
		/* Get the target replica set, which should exclude ourselves (but
		 * do a sanity check just to be sure) */
		// Also pick the qnode to ship data to, unless it is master
		bool qnode_found = true;
		cf_node nodes[AS_CLUSTER_SZ];
		memset(nodes, 0, sizeof(nodes));
		int node_sz = as_partition_getreplica_readall(tr->rsv.ns, tr->rsv.pid,
				nodes);
		for (uint i = 0; i < node_sz; i++) {
			if (nodes[i] == g_config.self_node)
				cf_crash(AS_RW,
						"target replica set contains ourselves");
			if (nodes[i] == tr->rsv.p->qnode)
				qnode_found = true;
		}
		// TODO: We could optimize by not sending writes to replicas that reject_writes
		// if qnode not in replica list && not master. Add it to
		// the list of node to ship writes to. Assert that current
		// node is master node. Writes should never happen from non
		// master node unless it is shipped op.

		// TODO: We are allowing write to go to prole here. 
		// At prole it will fail but it has already been written at master.
		// Ideally we should roll back.
		if ((g_config.self_node != tr->rsv.p->replica[0])
				&& (as_paxos_get_cluster_key() == tr->rsv.cluster_key)
				&& !(tr->flag & AS_TRANSACTION_FLAG_SHIPPED_OP)
				&& (tr->rsv.p->target == 0)) { 
			cf_warning(AS_RW, "internal_rw_start called from non-master "
				"node %"PRIx64", with TRANSACTION_FLAG_SHIPPED_OP not set and without any cluster key "
				"mismatch too. Cluster key is %"PRIx64", cluster size = %d my id %"PRIx64"", 
				g_config.self_node, tr->rsv.cluster_key, g_config.paxos->cluster_size , g_config.self_node);
		}

		if ((!qnode_found) && (tr->rsv.p->qnode != tr->rsv.p->replica[0])) {
			nodes[node_sz] = tr->rsv.p->qnode;
			node_sz++;
		}
		/* Short circuit for one-replica writes */
		if (0 == node_sz) {

			if (is_delete == false) { // only record true writes
				if (tr->microbenchmark_is_resolve) {
					MICROBENCHMARK_HIST_INSERT_P(wt_resolve_hist);
				} else {
					MICROBENCHMARK_HIST_INSERT_P(wt_internal_hist);
				}
			}
			if (tr->rsv.n_dupl > 0)
				cf_detail(AS_RW,
						"{%s:%d} internal_rw_start: COMPLETE %"PRIx64" %s result code %d",
						tr->rsv.ns->name, tr->rsv.pid, *(uint64_t *) & (wr->keyd), is_delete ? "DELETE" : "UPDATE", tr->result_code);
			else
				cf_detail(AS_RW,
						"{%s:%d} internal_rw_start: COMPLETE %"PRIx64" %s result code %d",
						tr->rsv.ns->name, tr->rsv.pid, *(uint64_t *) & (wr->keyd), is_delete ? "DELETE" : "UPDATE", tr->result_code);

			WR_TRACK_INFO(wr, "internal_rw_start: Short Circuit for Single Replica Writes");
			rw_complete(tr, NULL, 0);
			rw_cleanup(wr, tr, first_time, false, __LINE__);
			as_rw_set_stat_counters(false, 0, tr);
			*delete = true;
			cf_detail(AS_RW, "FINISH UDF_%s %s:%d",
					UDF_OP_IS_LDT(op) ? "LDT" : "RECORD", __FILE__, __LINE__);
			return (0);
		}

		wr->dest_sz = node_sz;
		memcpy(wr->dest_nodes, nodes, node_sz * sizeof(cf_node));
		int fabric_op = RW_OP_WRITE;
		if (UDF_OP_IS_LDT(op)) {
			fabric_op = RW_OP_MULTI;
		}

		if (write_request_setup(wr, tr, fabric_op)) {
			rw_cleanup(wr, tr, first_time, true, __LINE__);
			*delete = true;
			return (0);
		}
		if (UDF_OP_IS_LDT(op)) {
			cf_detail(AS_RW,
					"MULTI_OP: Sent Replication Request for LDT %"PRIx64"",
					*(uint64_t*)&wr->keyd);
		}
	} // if - we're in operation phase

	// if we wanted to fast-path response to client (must check we are not in duplicate resolution case)
	bool client_requested_fast_path = (TRANSACTION_COMMIT_LEVEL(tr) == AS_POLICY_COMMIT_LEVEL_MASTER);

	if ((g_config.respond_client_on_master_completion || g_config.replication_fire_and_forget || client_requested_fast_path)
		&& (tr->rsv.n_dupl == 0)) {

		wr->respond_client_on_master_completion =
			g_config.respond_client_on_master_completion || client_requested_fast_path;

		// start the replication, make sure real replication doesn't happen
		if (g_config.replication_fire_and_forget) {
			for (uint i = 0; i < wr->dest_sz; i++) {
				rw_replicate_async(wr->dest_nodes[i], wr->dest_msg);
				wr->dest_nodes[i] = 0;
				wr->dest_complete[i] = true;
				wr->dup_result_code[i] = 0;
			}
			wr->dest_sz = 0;
			wr->replication_fire_and_forget = true;
			wr->respond_client_on_master_completion = true;
		}

		// signal back to client
		cf_debug(AS_RW, "respond_client_on_master_completion");
		wr->respond_client_on_master_completion = true;
		rw_complete(tr, NULL, 0);
		tr->proto_fd_h = NULL;
		tr->proxy_msg = NULL;
		UREQ_DATA_RESET(&wr->udata);

		// if fire and forget, we're done, get out
		if (wr->replication_fire_and_forget) {
			rw_cleanup(wr, tr, first_time, false, __LINE__);
			as_rw_set_stat_counters(wr->is_read, 0, tr);
			*delete = true;
			return (0);
		} else {
			// Do not call rw_cleanup. Only response has been sent
			// in rw_complete. Replication, et al., still needs to
			// happen.
		}
	}

	// Set up the write request structure and enable it
	// steals everything from the transaction
	if (tr->proto_fd_h) {
		wr->proto_fd_h = tr->proto_fd_h;
		tr->proto_fd_h = 0;
	}
	wr->proxy_node = tr->proxy_node;
	wr->proxy_msg  = tr->proxy_msg;
	wr->shipped_op = (tr->flag & AS_TRANSACTION_FLAG_SHIPPED_OP) ? true : false;

	UREQ_DATA_COPY(&wr->udata, &tr->udata);

	if (first_time == true) {
		as_partition_reservation_move(&wr->rsv, &tr->rsv);
		wr->rsv_valid = true;
		wr->msgp = tr->msgp;
		tr->msgp = 0;
		wr->xmit_ms = cf_getms() + g_config.transaction_retry_ms;
		wr->retry_interval_ms = g_config.transaction_retry_ms;
		wr->start_time = tr->start_time;
		cf_atomic64_set(&(wr->end_time),
				(tr->end_time != 0) ? tr->end_time : wr->start_time + g_config.transaction_max_ns);
		wr->ready = true;
		WR_TRACK_INFO(wr, "internal_rw_start: first time - tr->wr ");
	}

	cf_debug(AS_RW, "write: sending request to %d nodes", wr->dest_sz);
#ifdef DEBUG_MSG
	msg_dump(wr->dest_msg, "rw start outoing msg");
#endif

	wr->microbenchmark_time = cf_getns();

	if (tr->flag & AS_TRANSACTION_FLAG_SHIPPED_OP)
		cf_detail(AS_RW, "[Digest %"PRIx64" Shipped OP] Replication Initiated",
				*(uint64_t *)&tr->keyd);

	send_messages(wr);

	if (wr->is_read == false) {
		if (!is_delete) {
			if (tr->microbenchmark_is_resolve) {
				MICROBENCHMARK_HIST_INSERT_P(wt_resolve_hist);
			} else {
				MICROBENCHMARK_HIST_INSERT_P(wt_internal_hist);
			}
		}
	} else {
		if (tr->microbenchmark_is_resolve) {
			MICROBENCHMARK_HIST_INSERT_P(rt_resolve_hist);
		} else {
			MICROBENCHMARK_HIST_INSERT_P(rt_internal_hist);
		}
	}

	return (0);
}

//  This is called from thr_tsvc when we start a transaction.
//  (through a helper function that determines whether we're doing reads or writes)
//
// Allocate a new transaction structure.
// Find all the nodes you need to send to. If you're the only replica, signal
// an immediate write and forget all the foolishness.
// Create the message you need to send, which is pretty much just the as_msg
// Create the retransmit structure and file it away
// send the message to all the read replicas
//
// -1 means "report error to requester"
// -2 means "try again"
// -3 means "duplicate proxy request, drop"
//
// tr->rsv - the reservations necessary to write. If 0 is returned, that
// reservation will be used/consumed here on out. In an error condition, the
// reservation will not be touched

int as_rw_start(as_transaction *tr, bool is_read) {
	int rv;

	cf_assert(tr, AS_RW, CF_CRITICAL, "invalid transaction");
	cf_assert(tr->rsv.p, AS_RW, CF_CRITICAL, "invalid reservation");
	cf_assert(tr->rsv.ns, AS_RW, CF_CRITICAL,
			"invalid reservation");
	cf_assert(tr->rsv.ns->name, AS_RW, CF_CRITICAL,
			"invalid reservation");

	if (! is_read) {
		// If we're doing a "real" write, check that we aren't backed up.
		if ((tr->msgp->msg.info2 & AS_MSG_INFO2_DELETE) == 0 &&
				as_storage_overloaded(tr->rsv.ns)) {
			tr->result_code = AS_PROTO_RESULT_FAIL_DEVICE_OVERLOAD;
			return -1;
		}
	}

	write_request *wr = write_request_create();

	wr->is_read = is_read;

	wr->trans_complete = 0;
	wr->dupl_trans_complete = (tr->rsv.n_dupl > 0) ? 0 : 1;

	cf_debug_digest(AS_RW, &(tr->keyd), "[PROCESS KEY] {%s:%u} Self(%"PRIx64") Read(%d):",
			tr->rsv. ns->name, tr->rsv.p->partition_id, g_config.self_node, is_read );

	wr->keyd = tr->keyd;

<<<<<<< HEAD
	// Incase this transaction for XDR, from_xdr is data given by XDR.
	wr->from_xdr = tr->from_xdr;
=======
	// Transaction Consistency Guarantees:
	//   Use the client's requested guarantee level for this transaction
	//   unless the corresponding server's namespace override is enabled.
	wr->read_consistency_level = TRANSACTION_CONSISTENCY_LEVEL(tr);
	wr->write_commit_level = TRANSACTION_COMMIT_LEVEL(tr);
>>>>>>> 77634f6b

	// Fetching the write_request out of the hash table
	global_keyd gk;
	gk.ns_id = tr->rsv.ns->id;
	gk.keyd = tr->keyd;

	cf_rc_reserve(wr); // need to keep an extra reference count in case it inserts
	rv = rchash_put_unique(g_write_hash, &gk, sizeof(gk), wr);
	if (rv == RCHASH_ERR_FOUND) {
		// could be a retransmit. Get the transaction that's there and compare
		// of course it might not be there anymore, but that's OK
		write_request *wr2;
		if (0 == rchash_get(g_write_hash, &gk, sizeof(gk), (void **) &wr2)) {
			pthread_mutex_lock(&wr2->lock);
			if ((wr2->ready == true) && (wr2->proxy_msg != 0)
					&& (wr2->proxy_node == tr->proxy_node)) {

				if (as_proxy_msg_compare(tr->proxy_msg, wr2->proxy_msg) == 0) {

					cf_debug(AS_RW,
							"proxy_write_start: duplicate, ignoring {%s:%d} %"PRIx64"",
							tr->rsv.ns->name, tr->rsv.pid, *(uint64_t*)&tr->keyd);
					cf_rc_release(wr);
					WR_TRACK_INFO(wr, "as_rw_start: proxy - ignored");
					WR_RELEASE(wr);
					pthread_mutex_unlock(&wr2->lock);
					WR_RELEASE(wr2);
					cf_atomic_int_incr(&g_config.err_duplicate_proxy_request);
					return (-3);
				}
			}
			// don't allow this queue to back up. The algorithm is (currently) n2
			// because *all* wait queue elements are re-inserted into the queue, which
			// then get re-queued. HACK for now - making the algorithm non-n2, or
			// punting out expired transactions from this list, would be a very good thing
			// too
			if (wr2->wait_queue_head && g_config.transaction_pending_limit) {
				int wq_depth = 0;
				wreq_tr_element *e = wr2->wait_queue_head;
				while (e) {
					wq_depth++;
					e = e->next;
				}
				// allow a depth of 2 - only
				if (wq_depth > g_config.transaction_pending_limit) {
					cf_debug(AS_RW,
							"as_rw_start: pending limit, ignoring {%s:%d} %"PRIx64"",
							tr->rsv.ns->name, tr->rsv.pid, *(uint64_t*)&tr->keyd);
					cf_rc_release(wr);
					WR_TRACK_INFO(wr, "as_rw_start: pending - limit");
					WR_RELEASE(wr);
					pthread_mutex_unlock(&wr2->lock);
					WR_RELEASE(wr2);
					cf_atomic_int_incr(&g_config.err_rw_pending_limit);
					tr->result_code = AS_PROTO_RESULT_FAIL_KEY_BUSY;
					return (-1);
				}
			}
			/*
			 * Stash this request away in a transaction structure so that we may later add this to the transaction queue
			 */
			// INIT_TR
			wreq_tr_element *e = cf_malloc( sizeof(wreq_tr_element) );
			if (!e)
				cf_crash(AS_RW, "cf_malloc");
			e->tr.incoming_cluster_key = tr->incoming_cluster_key;
			e->tr.start_time = tr->start_time;
			e->tr.end_time = tr->end_time;
			e->tr.proto_fd_h = tr->proto_fd_h;
			tr->proto_fd_h = 0;
			e->tr.proxy_node = tr->proxy_node;
			e->tr.proxy_msg = tr->proxy_msg;
			tr->proxy_msg = 0;
			e->tr.keyd = tr->keyd;
			e->tr.from_xdr = tr->from_xdr;
			tr->from_xdr = 0;
			AS_PARTITION_RESERVATION_INIT(e->tr.rsv);
			e->tr.result_code = AS_PROTO_RESULT_OK;
			e->tr.msgp = tr->msgp;
			e->tr.trid = tr->trid;
			tr->msgp = 0;
			e->tr.preprocessed = true;
			e->tr.flag = 0;
			UREQ_DATA_COPY(&e->tr.udata, &tr->udata);

			// add this transactions to the queue
			e->next = wr2->wait_queue_head;
			wr2->wait_queue_head = e;

			pthread_mutex_unlock(&wr2->lock);

			WR_TRACK_INFO(wr, "as_rw_start: add: wait queue");

			cf_atomic_int_incr(&g_config.n_waiting_transactions);

			cf_detail(AS_RW,
					"as rw start:  write in progress QUEUEING returning 0 (%d:%p) %"PRIx64"",
					tr->proto_fd_h ? tr->proto_fd_h->fd : 0, tr->proxy_msg, *(uint64_t*)&tr->keyd);

			as_partition_release(&tr->rsv);
			cf_atomic_int_decr(&g_config.rw_tree_count);

			WR_RELEASE(wr2);
			rv = 0;
		} else {
			rv = -2;
			cf_atomic_int_incr(&g_config.err_rw_request_not_found);
			WR_TRACK_INFO(wr, "as_rw_start: not found: return -2");
			cf_detail(AS_RW,
					"as rw start:  could not find request in hash table! returning -2 {%s.%d} (%d:%p) %"PRIx64"",
					tr->rsv.ns->name, tr->rsv.pid, tr->proto_fd_h ? tr->proto_fd_h->fd : 0, tr->proxy_msg, *(uint64_t*)&tr->keyd);
		}
		cf_rc_release(wr);
		WR_TRACK_INFO(wr, "as_rw_start: 694");
		WR_RELEASE(wr);
		return (rv);
	} // end if wr found in write hash
	else if (rv != 0) {
		cf_info(AS_RW,
				"as_write_start:  unknown reason %d can't put unique? {%s.%d} (%d:%p) %"PRIx64"",
				rv, tr->rsv.ns->name, tr->rsv.pid, tr->proto_fd_h ? tr->proto_fd_h->fd : 0, tr->proxy_msg, *(uint64_t*)&tr->keyd);
		WR_TRACK_INFO(wr, "as_rw_start: 701");
		udf_rw_complete(tr, -2, __FILE__, __LINE__);
		UREQ_DATA_RESET(&tr->udata);
		WR_RELEASE(wr);
		cf_atomic_int_incr(&g_config.err_rw_cant_put_unique);
		return (-2);
	}

	if (is_read) {
		cf_atomic_int_incr(&g_config.stat_read_reqs);
		if (tr->msgp->msg.info1 & AS_MSG_INFO1_XDR) {
			cf_atomic_int_incr(&g_config.stat_read_reqs_xdr);
		}
	} else {
		cf_atomic_int_incr(&g_config.stat_write_reqs);
		if (tr->msgp->msg.info1 & AS_MSG_INFO1_XDR) {
			cf_atomic_int_incr(&g_config.stat_write_reqs_xdr);
		}
	}

	cf_detail(AS_RW, "{%s:%d} as_rw_start: CREATING request %"PRIx64" %s",
			tr->rsv.ns->name, tr->rsv.pid, *(uint64_t *) & (wr->keyd), wr->is_read ? "READ" : "WRITE");

	// this is debug print code --- stash a copy of the ns name + pid allowing
	// printing after we've sent the wr on its way
	char str[6];
	memset(str, 0, 6);
	strncpy(str, tr->rsv.ns->name, 5);
	int pid = tr->rsv.pid;

	pthread_mutex_lock(&wr->lock);

	bool must_delete = false;

	if (is_read) {
		MICROBENCHMARK_HIST_INSERT_AND_RESET_P(rt_start_hist);
	} else {
		MICROBENCHMARK_HIST_INSERT_AND_RESET_P(wt_start_hist);
	}

	rv = internal_rw_start(tr, wr, &must_delete);
	pthread_mutex_unlock(&wr->lock);

	if (must_delete == true) {
		WR_TRACK_INFO(wr, "as_rw_start: deleting rchash");
		cf_detail(AS_RW, "{%s:%d} as_rw_start: DELETING request %"PRIx64" %s",
				str, pid, *(uint64_t *) & (wr->keyd), wr->is_read ? "READ" : "WRITE");
		rchash_delete(g_write_hash, &gk, sizeof(gk));
	}

	WR_TRACK_INFO(wr, "as_rw_start: returning");
	WR_RELEASE(wr);

	return rv;
} // end as_rw_start()

int as_write_start(as_transaction *tr) {
	cf_assert(tr, AS_RW, CF_CRITICAL, "invalid transaction");
	cf_assert(tr->rsv.p, AS_RW, CF_CRITICAL, "invalid reservation");

	return as_rw_start(tr, false);
}

int as_read_start(as_transaction *tr) {
	cf_assert(tr, AS_RW, CF_CRITICAL, "invalid transaction");
	cf_assert(tr->rsv.p, AS_RW, CF_CRITICAL, "invalid reservation");

	// On read request if transaction repeatable read is set to false and there
	// are no duplicates ... do not do hard work of setting up write
	// request. The semantics is then of L0 read .. the data being
	// read is physically consistent copy.
	//
	// Just read the data and send it back ...
	//
	if ((g_config.transaction_repeatable_read == false)
		&& (tr->rsv.n_dupl == 0)
		&& (tr->msgp->msg.info1 & AS_MSG_INFO1_READ)
		&& (TRANSACTION_CONSISTENCY_LEVEL(tr) == AS_POLICY_CONSISTENCY_LEVEL_ONE)) {
		cf_atomic_int_incr(&g_config.stat_read_reqs);
		if (tr->msgp->msg.info1 & AS_MSG_INFO1_XDR) {
			cf_atomic_int_incr(&g_config.stat_read_reqs_xdr);
		}

		rw_complete(tr, NULL, 0);

		// This code does task of rw_cleanup ... like releasing
		// reservation cleaning up msgp etc ...
		// (Todo) consolidate duplicate code
		if (! tr->proxy_node) {
			cf_hist_track_insert_data_point(g_config.rt_hist, tr->start_time);
		}

		as_partition_release(&tr->rsv);
		cf_atomic_int_decr(&g_config.rw_tree_count);
		if (tr->msgp) {
			cf_free(tr->msgp);
			tr->msgp = 0;
		}
		as_rw_set_stat_counters(true, 0, tr);
		return 0;
	} else {
		return as_rw_start(tr, true);
	}
}

void rw_msg_get_ldt_dupinfo(as_record_merge_component *c, msg *m) {
	uint32_t info = 0;
	c->flag = AS_COMPONENT_FLAG_DUP;
	if (0 == msg_get_uint32(m, RW_FIELD_INFO, &info)) {
		if (info & RW_INFO_LDT_SUBREC) {
			c->flag |= AS_COMPONENT_FLAG_LDT_SUBREC;
			cf_warning(AS_RW, "Subrec Component Not Expected for migrate");
		}

		if (info & RW_INFO_LDT_REC) {
			c->flag |= AS_COMPONENT_FLAG_LDT_REC;
		}

		if (info & RW_INFO_LDT_DUMMY) {
			c->flag |= AS_COMPONENT_FLAG_LDT_DUMMY;
		}

		if (info & RW_INFO_LDT_ESR) {
			c->flag |= AS_COMPONENT_FLAG_LDT_ESR;
			cf_warning(AS_RW, "ESR Component Not Expected for migrate");
		}
		cf_detail(AS_LDT, "LDT info %d", c->flag);

	} else {
		cf_warning(AS_LDT,
				"Incomplete Migration information resorting to defaults !!!");
	}
	return;
}

//
// return code: false if transaction not complete yet
//   true if it is
//
bool
finish_rw_process_ack(write_request *wr, uint32_t result_code)
{
	int node_id;

	WR_TRACK_INFO(wr, "finish_rw_process_ack: entering");
	// Now check to see if all are complete. If so, use the atomic to make sure
	// only one response is processed.
	for (node_id = 0; node_id < wr->dest_sz; node_id++) {
		if (wr->dest_complete[node_id] == false)
			return (false);
	}

	if (wr->dupl_trans_complete == 0) { // in duplicate phase

		bool must_delete = false;
		if (1 == cf_atomic32_incr(&wr->dupl_trans_complete)) {

			cf_detail(AS_RW, "finish rw process ack: duplicate phase %"PRIx64"",
					wr->keyd);

			int comp_sz = 0;
			as_record_merge_component components[wr->dest_sz];
			memset(&components, 0, sizeof(components));
			for (int i = 0; i < wr->dest_sz; i++) {

				// benign - we don't send to nodes that have vanished
				if (wr->dup_msg[i] == 0) {
					cf_debug(AS_RW,
							"finish_rw_process_ack: no dup msg in slot %d, early completion due to cluster change",
							i);
					continue;
				}

				msg *m = wr->dup_msg[i];

				uint32_t result_code = -1;
				if (0 != msg_get_uint32(m, RW_FIELD_RESULT, &result_code)) {
					cf_warning(AS_RW,
							"finish_rw_process_ack: received message without result field");
					continue;
				}
				if (result_code != 0) {
					cf_debug(AS_RW,
							"finish_rw_process_ack: result code %d digest %"PRIx64"",
							result_code, wr->keyd);
					continue;
				}
				if (wr->rsv.ns->ldt_enabled) {
					rw_msg_get_ldt_dupinfo(&components[comp_sz], m);
				}
				// take the different components for passing to merge
				uint8_t *buf = 0;
				size_t buf_sz = 0;
				if (0 != msg_get_buf(m, RW_FIELD_VINFOSET, &buf, &buf_sz,
						MSG_GET_DIRECT)) {
					cf_info(AS_RW,
							"finish_rw_process_ack: received dup-response with no vinfoset, illegal, %"PRIx64"",
							wr->keyd);
					continue;
				}

				if (0 != as_partition_vinfoset_unpickle(
						&components[comp_sz].vinfoset, buf, buf_sz, "RW")) {
					cf_warning(AS_RW,
							"finish_rw_process_ack: receive ununpickleable vinfoset, skipping response");
					continue;
				}

				uint32_t generation = 0;
				if (0 != msg_get_uint32(m, RW_FIELD_GENERATION, &generation)) {
					cf_info(AS_RW,
							"finish_rw_process_ack: received dup-response with no generation, %"PRIx64"",
							wr->keyd);
					continue;
				}
				components[comp_sz].generation = generation;

				uint32_t void_time = 0;
				if (0 != msg_get_uint32(m, RW_FIELD_VOID_TIME, &void_time)) {
					cf_info(AS_RW,
							"finish_rw_process_ack: received dup-response with no void_time, %"PRIx64"",
							wr->keyd);
				}
				components[comp_sz].void_time = void_time;

				if (!COMPONENT_IS_LDT(&components[comp_sz])) {
					if (0 != msg_get_buf(m, RW_FIELD_RECORD, &buf, &buf_sz,
							MSG_GET_DIRECT)) {
						cf_info(AS_RW,
								"finish_rw_process_ack: received dup-response with no data (ok for deleted?), %"PRIx64"",
								wr->keyd);
						continue;
					}
					components[comp_sz].record_buf = buf;
					components[comp_sz].record_buf_sz = buf_sz;

					// and the metadata, if it's there and we're allowed to use it
					buf = NULL;
					buf_sz = 0;
					if (0 == msg_get_buf(m, RW_FIELD_REC_PROPS, &buf, &buf_sz,
							MSG_GET_DIRECT) && buf && buf_sz) {
						cf_debug(AS_RW,
								"finish_rw_process_ack: received message with record properties");
						components[comp_sz].rec_props.p_data = buf;
						components[comp_sz].rec_props.size = buf_sz;
					} else {
						cf_debug(AS_RW, "finish_rw_process_ack: received message without record properties");
					}
					cf_detail(AS_RW, "NON LDT COMPONENT");
				} else {
					cf_detail(AS_RW, "LDT COMPONENT");
				}
				comp_sz++;
			}

			cf_detail(AS_RW, "finish_rw_process_ack: comp_sz %d, %"PRIx64"",
					comp_sz, wr->keyd);
			// updates the local in-memory representation
			int rv         = 0;
			wr->shipped_op = false;
			int winner_idx = -1;
			if (comp_sz > 0) {
				if (wr->rsv.ns->allow_versions) {
					rv = as_record_merge(&wr->rsv, &wr->keyd, comp_sz,
							components);
				} else {
					rv = as_record_flatten(&wr->rsv, &wr->keyd, comp_sz,
							components, &winner_idx);
				}
			}

			// Free up the dup messages
			for (uint i = 0; i < wr->dest_sz; i++) {
				if (wr->dup_msg[i]) {
					as_fabric_msg_put(wr->dup_msg[i]);
					wr->dup_msg[i] = 0;
				}
			}

			// In case remote node wins after resolution and has bin call returns
			if (rv == -2) {
				if (wr->rsv.ns->allow_versions) {
					cf_warning(AS_LDT, "Dummy LDT shows up when allow_version is true ..."
								" namespace has ... Unexpected ... abort merge.. keeping local ");
				} else {
					if (winner_idx < 0) {
						cf_warning(AS_LDT, "Unexpected winner @ index %d.. resorting to 0", winner_idx);
						winner_idx = 0;
					}
					cf_detail(AS_RW,
							"SHIPPED_OP %s [Digest %"PRIx64"] Shipping %s op to %"PRIx64"",
							wr->proxy_msg ? "NONORIG" : "ORIG", *(uint64_t *)&wr->keyd,
							wr->is_read ? "Read" : "Write",
							wr->dest_nodes[winner_idx]);
					PRINTD(&wr->keyd);
					as_ldt_shipop(wr, wr->dest_nodes[winner_idx]);
					return false;
				}
			} else {
				cf_detail(AS_RW,
						"SHIPPED_OP %s=WINNER [Digest %"PRIx64"] locally apply %s op after "
						"flatten @ %"PRIx64"",
						wr->proxy_msg ? "NONORIG" : "ORIG",
						*(uint64_t *)&wr->keyd,
						wr->is_read ? "Read" : "Write",
						g_config.self_node);
				PRINTD(&wr->keyd);
			}

			// move to next phase after duplicate merge
			wr->dest_sz = 0;

			// INIT_TR
			as_transaction tr;
			write_request_init_tr(&tr, wr);
			WR_TRACK_INFO(wr, "finish_rw_process_ack: compeleted duplicate phase");
			if (wr->is_read) {
				MICROBENCHMARK_HIST_INSERT_AND_RESET(rt_resolve_wait_hist);
			} else {
				MICROBENCHMARK_HIST_INSERT_AND_RESET(wt_resolve_wait_hist);
			}

			MICROBENCHMARK_RESET();
			tr.microbenchmark_is_resolve = true;

			rv = internal_rw_start(&tr, wr, &must_delete);
			if (rv != 0) {
				cf_info(AS_RW,
						"internal rw start returns error %d. No data will be sent to client. Possible resource leak.",
						rv);
			}
		}
		return (must_delete);
	} else if (1 == cf_atomic32_incr(&wr->trans_complete)) {

		if (wr->shipped_op) {
			cf_detail(AS_RW, "SHIPPED_OP WINNER [Digest %"PRIx64"] Replication Done",
					*(uint64_t *)&wr->keyd);
			PRINTD(&wr->keyd);
		}
		if (as_ldt_flag_has_parent(wr->ldt_rectype_bits)) {
			cf_detail(AS_RW,
					"MULTI_OP: LDT Replication Request Response Received %"PRIx64" rv=%d",
					*(uint64_t*)&wr->keyd, result_code);
		}

		// TODO:: We bail out if wr->msgp is not set. Use case
		// LSO_CHUNK write request does not set msgp. The above check of
		// is_subrecord should always catch it but being paranoid
		if (!wr->msgp) {
			return true;
		}

		cf_detail(AS_RW,
				  "finish rw process ack: write operation phase complete, %"PRIx64,
				  wr->keyd);
		if (wr->proxy_msg && cf_rc_count(wr->proxy_msg) == 0) {
			cf_warning(AS_RW,
					   "rw transaction complete: proxy message but no reference count");
		}

		// INIT_TR
		as_transaction tr;
		write_request_init_tr(&tr, wr);

		if (wr->shipped_op)
			tr.flag |= AS_TRANSACTION_FLAG_SHIPPED_OP;

		cf_detail(AS_RW,
				  "write process ack complete: fd %d result code %d, %"PRIx64"",
				  wr->proto_fd_h ? wr->proto_fd_h->fd : 0, result_code, wr->keyd);
		// It is critical that the write complete must be done before
		// the wr is removed from the table. The table protects against
		// other write transactions on the same key, and we need to make sure
		// the response is built before another writer changes the value, in cases
		// where the transaction included read requests.

		tr.microbenchmark_time = wr->microbenchmark_time;
		MICROBENCHMARK_HIST_INSERT_AND_RESET(wt_master_wait_prole_hist);

		tr.microbenchmark_is_resolve = false;

		if (!wr->respond_client_on_master_completion) {
			rw_complete(&tr, NULL, 0);
			rw_cleanup(wr, &tr, false, false, __LINE__);
		}

		as_rw_set_stat_counters(false, 0, &tr);
		if (wr->rsv.n_dupl > 0)
			cf_detail(AS_RW,
					"{%s:%d} finish_rw_process_ack: COMPLETE %"PRIx64" %s result code %d",
					tr.rsv.ns->name, tr.rsv.pid, *(uint64_t *) & (wr->keyd), wr->is_read ? "READ" : "WRITE", tr.result_code);
		else
			cf_detail(AS_RW,
					"{%s:%d} finish_rw_process_ack: COMPLETE %"PRIx64" %s result code %d",
					tr.rsv.ns->name, tr.rsv.pid, *(uint64_t *) & (wr->keyd), wr->is_read ? "READ" : "WRITE", tr.result_code);

		/* If the read following the write was proxied, tr.proto
		 * will have been cleared for us; reflect that change
		 * into the write request structure so that the msgp isn't
		 * freed twice */
		if (0L == tr.msgp)
			wr->msgp = 0;

		WR_TRACK_INFO(wr, "finish_rw_process_ack: compeleted write_prole phase");
		return (true);
	}

	return (false);
} // end finish_rw_process_ack()

//
// Either is write, or is dup (if !is_write)
//
void rw_process_ack(cf_node node, msg *m, bool is_write) {
	cf_detail(AS_RW, "rw process ack: from %"PRIx64, node);

	uint32_t ns_id;
	if (0 != msg_get_uint32(m, RW_FIELD_NS_ID, &ns_id)) {
		cf_info(AS_RW, "rw process ack: no namespace");
#ifdef DEBUG_MSG
		msg_dump(m, "rw incoming no nsid");
#endif
		as_fabric_msg_put(m);
		cf_atomic_int_incr(&g_config.rw_err_ack_internal);
		return;
	}

	uint32_t tid;
	if (0 != msg_get_uint32(m, RW_FIELD_TID, &tid)) {
		cf_info(AS_RW, "rw process ack: no tid");
#ifdef DEBUG_MSG
		msg_dump(m, "rw incoming no tid");
#endif
		as_fabric_msg_put(m);
		cf_atomic_int_incr(&g_config.rw_err_ack_internal);
		return;
	}

	uint32_t result_code;
	if (0 != msg_get_uint32(m, RW_FIELD_RESULT, &result_code)) {
		cf_info(AS_RW, "rw process ack: no result_code");
#ifdef DEBUG_MSG
		msg_dump(m, "rw incoming noresult");
#endif
		as_fabric_msg_put(m);
		cf_atomic_int_incr(&g_config.rw_err_ack_internal);
		return;
	}

	cf_digest * keyd = NULL;
	size_t sz = 0;
	if (0 != msg_get_buf(m, RW_FIELD_DIGEST, (byte **) &keyd, &sz,
			MSG_GET_DIRECT)) {
		cf_info(AS_RW, "rw process ack: no digest");
#ifdef DEBUG_MSG
		msg_dump(m, "rw incoming nodigest");
#endif
		as_fabric_msg_put(m);
		cf_atomic_int_incr(&g_config.rw_err_ack_internal);
		return;
	}

	// look up the digest & namespace in the write hash
	global_keyd gk;
	gk.ns_id = ns_id;
	gk.keyd = *keyd;
	write_request *wr;
	if (RCHASH_OK != rchash_get(g_write_hash, &gk, sizeof(gk), (void **) &wr)) {
		cf_debug(AS_RW, "rw_process_ack: pending transaction, drop");
		as_fabric_msg_put(m);
		cf_atomic_int_incr(&g_config.rw_err_ack_nomatch);
		return;
	}

	if (wr->tid != tid) {
		cf_debug(AS_RW, "rw process ack: retransmit ack after we moved on");
#ifdef DEBUG_MSG
		msg_dump(m, "rw tid mismatch");
#endif
		as_fabric_msg_put(m);

		WR_TRACK_INFO(wr, "rw_process_ack: tid mismatch");
		WR_RELEASE(wr);
		cf_atomic_int_incr(&g_config.rw_err_ack_nomatch);
		return;
	}

	WR_TRACK_INFO(wr, "rw_process_ack: entering");
	if (result_code == AS_PROTO_RESULT_FAIL_CLUSTER_KEY_MISMATCH) {
		cf_debug(AS_RW,
				"{%s:%d} rw_process_ack: CLUSTER KEY MISMATCH rsp %"PRIx64" %s",
				wr->rsv.ns->name, wr->rsv.pid, *(uint64_t *) & (wr->keyd), wr->is_read ? "READ" : "WRITE");
		bool must_delete = false;
		pthread_mutex_lock(&wr->lock);
		if (wr->dupl_trans_complete == 0) {
			if (1 == cf_atomic32_incr(&wr->dupl_trans_complete)) {
				cf_atomic32_incr(&wr->trans_complete);
				// also complete the next transaction. we are bailing out
				// INIT_TR
				as_transaction tr;
				write_request_init_tr(&tr, wr);
				MICROBENCHMARK_RESET();

				// In order to re-write the prole, we actually REDO the transaction
				// by re-queuing it and doing it ALL over again.
				cf_atomic_int_incr(&g_config.stat_cluster_key_err_ack_dup_trans_reenqueue);

				cf_debug_digest(AS_RW, &(wr->keyd), "[RE-ENQUEUE JOB from CK ERR ACK:1] TrID(0) SelfNode(%"PRIx64")",
						g_config.self_node );
				if (0 != thr_tsvc_enqueue(&tr)) {
					cf_warning(AS_RW, "queue rw_process_ack failure");
					cf_free(wr->msgp);
				}
				wr->msgp = 0;
				WR_TRACK_INFO(wr, "rw_process_ack: cluster key mismatch deleting - duplicate ");
				must_delete = true;
			}
		} else if (1 == cf_atomic32_incr(&wr->trans_complete)) {
			// INIT_TR
			as_transaction tr;
			write_request_init_tr(&tr, wr);
			MICROBENCHMARK_RESET();

			cf_atomic_int_incr(&g_config.stat_cluster_key_err_ack_rw_trans_reenqueue);

			cf_debug_digest(AS_RW, &(wr->keyd), "[RE-ENQUEUE JOB from CK ERR ACK:2] TrID(0) SelfNode(%"PRIx64")",
					g_config.self_node );

			if (0 != thr_tsvc_enqueue(&tr)) {
				cf_warning(AS_RW, "queue rw_process_ack failure");
				cf_free(wr->msgp);
			}
			wr->msgp = 0; // NULL this out so that the write_destructor does not free this pointer.
			WR_TRACK_INFO(wr, "rw_process_ack: cluster key mismatch deleting - final ");
			must_delete = true;
		}
		pthread_mutex_unlock(&wr->lock);
		if (must_delete)
			rchash_delete(g_write_hash, &gk, sizeof(gk));
		goto Out;
	}  // end if cluster key mismatch
	else if (result_code != AS_PROTO_RESULT_OK) {
		cf_debug_digest(AS_RW, "{%s:%d} rw_process_ack: Processing unexpected response(%d):",
				wr->rsv.ns->name, wr->rsv.pid, result_code );
	}

	cf_debug(AS_RW, "{%s:%d} rw_process_ack: Processing response %"PRIx64" %s",
			wr->rsv.ns->name, wr->rsv.pid, *(uint64_t *) & (wr->keyd), wr->is_read ? "READ" : "WRITE");

	if (wr->ready == false) {
		cf_warning(AS_RW,
				"write process ack: write request not 'ready': investigate! fd %d",
				wr->proto_fd_h ? wr->proto_fd_h->fd : 0);
		cf_atomic_int_incr(&g_config.rw_err_ack_internal);
		goto Out;
	}

	if ((wr->dupl_trans_complete == 0) && is_write) {
		cf_warning(AS_RW,
				"rw process ack: dupl not complete, but received write ack: not legal (retransmit?) investigate! fd %d",
				wr->proto_fd_h ? wr->proto_fd_h->fd : 0);
		cf_atomic_int_incr(&g_config.rw_err_ack_internal);
		goto Out;
	}

	// We now know this node's write/read is complete
	pthread_mutex_lock(&wr->lock);
	uint node_id;
	for (node_id = 0; node_id < wr->dest_sz; node_id++) {
		if (wr->tid != tid) {
			cf_debug(AS_RW, "rw process ack: retransmit after we moved on");
			cf_atomic_int_incr(&g_config.rw_err_ack_nomatch);
			break;
		}
		if (node == wr->dest_nodes[node_id]) {
			if (wr->dest_complete[node_id] == false) {
				wr->dest_complete[node_id] = true;
				// Handle the case for the duplicate merge
				if (is_write == false) { // duplicate-phase messages are arriving
					wr->dup_result_code[node_id] = result_code;
					if (wr->dup_msg[node_id] != 0) {
						cf_debug(AS_RW,
								"{%s:%d} dup process ack: received duplicate response from node %"PRIx64"",
								wr->rsv.ns->name, wr->rsv.pid, *(uint64_t *)(&wr->keyd));
					} else {
						wr->dup_msg[node_id] = m;
						m = 0;
						cf_detail(AS_RW,
								"{%s:%d} write process ack: received response from node %"PRIx64"",
								wr->rsv.ns->name, wr->rsv.pid, *(uint64_t *)(&wr->keyd));
					}
				}
			} else
				cf_debug(AS_RW,
						"{%s:%d} write process ack: Ignoring duplicate response for read result code %d",
						wr->rsv.ns->name, wr->rsv.pid, result_code);
			break;
		}
	}
	// received a message from a node that was unexpected -
	//    this is actually handled properly in finish_rw_process_ack, but let's make an explicit
	//    test so we can increment the error counter
	if (node_id == wr->dest_sz) {
		cf_debug(AS_RW,
				"rw process ack: received ack from node %"PRIx64" not in transmit list, ignoring",
				node);
		pthread_mutex_unlock(&wr->lock);
		cf_atomic_int_incr(&g_config.rw_err_ack_badnode);
		goto Out;
	}

	bool must_delete = finish_rw_process_ack(wr, AS_PROTO_RESULT_OK);

	pthread_mutex_unlock(&wr->lock);

	if (must_delete) {
		cf_detail(AS_RW,
				"{%s:%d} write process ack: DELETING request %"PRIx64" %s",
				wr->rsv.ns->name, wr->rsv.pid, *(uint64_t *) & (wr->keyd), wr->is_read ? "READ" : "WRITE");

		WR_TRACK_INFO(wr, "rw_process_ack: deleting rchash");
		rchash_delete(g_write_hash, &gk, sizeof(gk));
	}

Out:
	if (m)
		as_fabric_msg_put(m);

	WR_TRACK_INFO(wr, "rw_process_ack: returning");
	WR_RELEASE(wr);

} // end rw_process_ack()

// Respond to the requester.
void rw_complete(as_transaction *tr, as_record_lock *rl, int record_get_rv) {
	int rv;
	cf_detail(AS_RW, "write complete!");

	if (0 != (rv = thr_tsvc_read(tr, rl, record_get_rv)))
		cf_crash(AS_RW, "committed write can't respond: rv %d", rv);
	if (tr->proto_fd_h != 0) {
		AS_RELEASE_FILE_HANDLE(tr->proto_fd_h);
		tr->proto_fd_h = 0;
	}
}

cf_queue *g_rw_dup_q;
#define DUP_THREAD_MAX 16
pthread_t g_rw_dup_th[DUP_THREAD_MAX];

typedef struct {
	cf_node node;
	msg *m;
} dup_element;

void
rw_dup_prole(cf_node node, msg *m)
{
	uint32_t rv = 1;
	int result_code = AS_PROTO_RESULT_FAIL_UNKNOWN;

	cf_digest *keyd;
	size_t sz = 0;
	if (0 != msg_get_buf(m, RW_FIELD_DIGEST, (byte **) &keyd, &sz,
			MSG_GET_DIRECT)) {
		cf_info(AS_RW, "dup process received message without digest");
		cf_atomic_int_incr(&g_config.rw_err_dup_internal);
		goto Out1;
	}

	uint64_t cluster_key;
	if (0 != msg_get_uint64(m, RW_FIELD_CLUSTER_KEY, &cluster_key)) {
		cf_warning(AS_RW, "dup process received message without cluster key");
		cf_atomic_int_incr(&g_config.rw_err_dup_internal);
		goto Out1;
	}

	uint8_t *ns_name = 0;
	size_t ns_name_len;
	if (0 != msg_get_buf(m, RW_FIELD_NAMESPACE, &ns_name, &ns_name_len,
			MSG_GET_DIRECT)) {
		cf_warning(AS_RW, "dup process received message without namespace");
		cf_atomic_int_incr(&g_config.rw_err_dup_internal);
		goto Out1;
	}
	as_namespace *ns = as_namespace_get_bybuf(ns_name, ns_name_len);
	if (!ns) {
		cf_info(AS_RW, "get abort invalid namespace received");
		cf_atomic_int_incr(&g_config.rw_err_dup_internal);
		goto Out1;
	}

	// NB need to use the _migrate variant here so we can write into desync
	as_partition_reservation rsv;
	AS_PARTITION_RESERVATION_INIT(rsv);
	as_partition_reserve_migrate(ns, as_partition_getid(*keyd), &rsv, 0);
	cf_atomic_int_incr(&g_config.dup_tree_count);
	ns = 0;

	if (rsv.cluster_key != cluster_key) {
		cf_debug(AS_RW, "{%s:%d} write process: CLUSTER KEY MISMATCH %"PRIx64,
				rsv.ns->name, rsv.pid, *(uint64_t *)keyd);
		result_code = AS_PROTO_RESULT_FAIL_CLUSTER_KEY_MISMATCH;
		cf_atomic_int_incr(&g_config.rw_err_dup_cluster_key);
		goto Out2;
	}

	// get record
	as_index_ref r_ref;
	r_ref.skip_lock = false;
	rv = as_record_get(rsv.tree, keyd, &r_ref, rsv.ns);
	if (rv != 0) {
		result_code = AS_PROTO_RESULT_FAIL_NOTFOUND;
		cf_debug_digest(AS_RW, keyd, "[REC NOT FOUND:1]<rw_dup_prole()>PID(%u) Pstate(%d):",
				rsv.pid, rsv.p->state );
		goto Out2;
	}
	as_index *r = r_ref.r;
	uint32_t info = 0;

	if (rsv.ns->ldt_enabled && as_ldt_record_is_parent(r)) {
		// NB: We search only on main tree in the code here because
		// duplicate resolution request is always for the LDT_REC.
		info |= RW_INFO_LDT_REC;
		info |= RW_INFO_LDT_DUMMY;
		// If LDT record make it run on the winner node
		cf_detail(AS_RW, "LDT_DUP: Duplicate Record IS LDT return LDT_DUMMY");
	} else if (rsv.ns->ldt_enabled && as_ldt_record_is_sub(r)) {
		cf_warning(AS_RW, "Invalid duplicate request ... for ldt sub received");
		result_code = AS_PROTO_RESULT_FAIL_NOTFOUND;
		goto Out3;
	} else {
		uint8_t *buf;
		size_t buf_len;
		as_storage_rd rd;

		if (0 != as_storage_record_open(rsv.ns, r, &rd, keyd)) {
			cf_debug(AS_RW, "pickle: couldn't open record");
			msg_set_unset(m, RW_FIELD_VINFOSET);
			cf_atomic_int_incr(&g_config.rw_err_dup_internal);
			goto Out3;
		}

		rd.n_bins = as_bin_get_n_bins(r, &rd);
		as_bin stack_bins[rd.ns->storage_data_in_memory ? 0 : rd.n_bins];
		rd.bins = as_bin_get_all(r, &rd, stack_bins);

		if (0 != as_record_pickle(r, &rd, &buf, &buf_len)) {
			cf_info(AS_RW, "pickle: could not allocate memory");
			msg_set_unset(m, RW_FIELD_VINFOSET);
			cf_atomic_int_incr(&g_config.rw_err_dup_internal);
			as_storage_record_close(r, &rd);
			goto Out3;
		}

		as_storage_record_get_key(&rd);

		size_t  rec_props_data_size = as_storage_record_rec_props_size(&rd);
		uint8_t rec_props_data[rec_props_data_size];

		if (rec_props_data_size > 0) {
			as_storage_record_set_rec_props(&rd, rec_props_data);
			msg_set_buf(m, RW_FIELD_REC_PROPS, rd.rec_props.p_data,
					rd.rec_props.size, MSG_SET_COPY);
			// TODO - better to use as_storage_record_copy_rec_props() and
			// MSG_SET_HANDOFF_MALLOC?
		}

		as_storage_record_close(r, &rd);

		info |= RW_INFO_MIGRATION;

		msg_set_buf(m, RW_FIELD_RECORD, (void *) buf, buf_len,
				MSG_SET_HANDOFF_MALLOC);
	}

	/* Indicate it is a duplicate resolution / migration  write */
	msg_set_uint32(m, RW_FIELD_INFO, info);

	uint8_t vinfo_buf[AS_PARTITION_VINFOSET_PICKLE_MAX];
	size_t vinfo_buf_len = sizeof(vinfo_buf);
	if (0 != as_partition_vinfoset_mask_pickle(&rsv.p->vinfoset,
			as_index_vinfo_mask_get(r, rsv.ns->allow_versions),
			vinfo_buf, &vinfo_buf_len)) {
		cf_info(AS_RW, "pickle: could not do vinfo mask");
		msg_set_unset(m, RW_FIELD_VINFOSET);
		cf_atomic_int_incr(&g_config.rw_err_dup_internal);
		goto Out3;
	}
	msg_set_buf(m, RW_FIELD_VINFOSET, vinfo_buf, vinfo_buf_len, MSG_SET_COPY);

	msg_set_uint32(m, RW_FIELD_GENERATION, r->generation);
	msg_set_uint32(m, RW_FIELD_VOID_TIME, r->void_time);

	result_code = AS_PROTO_RESULT_OK;

Out3:
	as_record_done(&r_ref, rsv.ns);
	r = 0;

Out2:
	as_partition_release(&rsv);
	cf_atomic_int_decr(&g_config.dup_tree_count);

Out1:
	msg_set_uint32(m, RW_FIELD_OP, RW_OP_DUP_ACK);
	msg_set_uint32(m, RW_FIELD_RESULT, result_code);
	msg_set_unset(m, RW_FIELD_NAMESPACE);

	int rv2 = as_fabric_send(node, m, AS_FABRIC_PRIORITY_HIGH);
	if (rv2 != 0) {
		cf_debug(AS_RW, "write process: send fabric message bad return %d",
				rv2);
		as_fabric_msg_put(m);
		cf_atomic_int_incr(&g_config.rw_err_dup_send);
	}
}

int
rw_dup_process(cf_node node, msg *m)
{
	cf_atomic_int_incr(&g_config.read_dup_prole);
	if (g_config.n_transaction_duplicate_threads == 0) {
		rw_dup_prole(node, m);
		return (0);
	}

	// if could result in an IO, don't want to run too long on the fabric
	// thread - queue it
	dup_element e;
	e.node = node;
	e.m = m;
	if (0 != cf_queue_push(g_rw_dup_q, &e)) {
		cf_warning(AS_RW, "dup process: could not queue");
		as_fabric_msg_put(m);
	}
	return (0);
}

void *
rw_dup_worker_fn(void *yeah_yeah_yeah) {

	for (;;) {

		dup_element e;

		if (0 != cf_queue_pop(g_rw_dup_q, &e, CF_QUEUE_FOREVER)) {
			cf_crash(AS_RW, "unable to pop from dup work queue");
		}

		cf_detail(AS_RW,
				"dup_process: prole received request message from %"PRIx64,
				e.node);
#ifdef DEBUG_MSG
		msg_dump(m, "rw incoming dup");
#endif

		rw_dup_prole(e.node, e.m);

	}
	return (0);
}

int rw_dup_init() {
	if (g_config.n_transaction_duplicate_threads > 0) {

		g_rw_dup_q = cf_queue_create(sizeof(dup_element), true);
		if (!g_rw_dup_q)
			return (-1);

		if (g_config.n_transaction_duplicate_threads > DUP_THREAD_MAX) {
			cf_warning(AS_RW,
					"configured duplicate threads %d: reducing to maximum of %d",
					g_config.n_transaction_duplicate_threads, DUP_THREAD_MAX);
			g_config.n_transaction_duplicate_threads = DUP_THREAD_MAX;
		}

		for (int i = 0; i < g_config.n_transaction_duplicate_threads; i++) {
			if (0 != pthread_create(&g_rw_dup_th[i], 0, rw_dup_worker_fn, 0)) {
				cf_crash(AS_RW,
						"can't create worker threads for duplicate resolution");
			}
		}
	}
	return (0);
}

//
// Case where you get a pickled value that must overwrite
// whatever was there, instead of a write local
//
int
write_local_pickled(cf_digest *keyd, as_partition_reservation *rsv,
        uint8_t *pickled_buf, size_t pickled_sz,
        const as_rec_props *p_rec_props, as_generation generation,
        uint32_t void_time, cf_node masternode, uint32_t info)
{
	if (! as_storage_has_space(rsv->ns)) {
		cf_warning(AS_RW, "{%s}: write_local_pickled: drives full", rsv->ns->name);
		return -1;
	}

	as_storage_rd rd;
	uint64_t memory_bytes = 0;

	as_index_ref r_ref;
	r_ref.skip_lock = false;
	as_index_tree *tree = rsv->tree;

	if (rsv->ns->ldt_enabled) {
		if ((info & RW_INFO_LDT_SUBREC)
				|| (info & RW_INFO_LDT_ESR)) {
			cf_detail(AS_RW,
					"LDT Subrecord Replication Request Received %"PRIx64"\n",
					*(uint64_t *)keyd);
			tree = rsv->sub_tree;
		}
	}

	int rv = as_record_get_create(tree, keyd, &r_ref, rsv->ns);
	as_index *r = r_ref.r;

	if (rv < 0) {
		cf_warning_digest(AS_RW, keyd, "{%s} write_local_pickled: fail as_record_get_create() ", rsv->ns->name);
		return -1;
	}

	if (rv == 1) {
		as_storage_record_create(rsv->ns, r, &rd, keyd);
	}
	else {
		as_storage_record_open(rsv->ns, r, &rd, keyd);
	}

	bool has_sindex = (info & RW_INFO_SINDEX_TOUCHED) != 0;

	rd.ignore_record_on_device = ! has_sindex;

	rd.n_bins = as_bin_get_n_bins(r, &rd);
	uint16_t newbins = ntohs(*(uint16_t *) pickled_buf);

	if (! rd.ns->storage_data_in_memory && ! rd.ns->single_bin && newbins > rd.n_bins) {
		rd.n_bins = newbins;
	}

	as_bin stack_bins[rd.ns->storage_data_in_memory ? 0 : rd.n_bins];

	rd.bins = as_bin_get_all(r, &rd, stack_bins);

	uint32_t stack_particles_sz = rd.ns->storage_data_in_memory ? 0 : as_record_buf_get_stack_particles_sz(pickled_buf);
	uint8_t stack_particles[stack_particles_sz];
	uint8_t *p_stack_particles = stack_particles;

	if (rv != 1 && rd.ns->storage_data_in_memory) {
		memory_bytes = as_storage_record_get_n_bytes_memory(&rd);
	}

	as_record_set_properties(&rd, p_rec_props);
	as_ldt_record_set_rectype_bits(r, p_rec_props);
	cf_detail(AS_RW, "TO PINDEX FROM MASTER Digest=%"PRIx64" bits %d \n",
				*(uint64_t *)&rd.keyd, as_ldt_record_get_rectype_bits(r));

	if (0 != (rv = as_record_unpickle_replace(r, &rd, pickled_buf, pickled_sz, &p_stack_particles, has_sindex))) {
		// Is there any clean up that must be done here???
	}

	r->generation = generation;
	r->void_time = void_time;

	if (rd.ns->storage_data_in_memory) {
		uint64_t end_memory_bytes = as_storage_record_get_n_bytes_memory(&rd);

		int64_t delta_bytes = end_memory_bytes - memory_bytes;
		if (delta_bytes) {
			cf_atomic_int_add(&rsv->ns->n_bytes_memory, delta_bytes);
			cf_atomic_int_add(&rsv->p->n_bytes_memory, delta_bytes);
		}
	}

	as_storage_record_close(r, &rd);

	if ((tree == 0) || (rsv->ns == 0) || (rsv->p == 0)) {
		cf_crash(AS_RW,
				"record merge: bad reservation. tree %p ns %p part %p",
				tree, rsv->ns, rsv->p);
		return (-1);
	}

	uint16_t set_id = as_index_get_set_id(r);
	as_record_done(&r_ref, rsv->ns);

	// Do not do XDR write if
	// 1. If the write is a migration write
	// 2. If the write is the XDR write and forwarding is not enabled.
	if ((info & RW_INFO_MIGRATION) != RW_INFO_MIGRATION) {
		if (((info & RW_INFO_XDR) != RW_INFO_XDR)
				|| (g_config.xdr_cfg.xdr_forward_xdrwrites == true)) {
			xdr_write(rsv->ns, *keyd, r->generation, masternode, false, set_id);
		}
	}

	if (!as_bin_inuse_has(&rd)) {
		// INIT_TR
		as_transaction tr;
		as_transaction_init(&tr, keyd, NULL);
		tr.rsv          = *rsv;
		write_delete_local(&tr, false, masternode);
	}

	return (0);
}

//
// received a write message
//
// If is_write == false, we're in the 'duplicate' phase
//

int
write_process(cf_node node, msg *m, bool respond)
{
	cf_atomic_int_incr(&g_config.write_prole);
#ifdef DEBUG_MSG
	msg_dump(m, "rw incoming");
#endif

	uint32_t rv = 1;
	uint32_t result_code = AS_PROTO_RESULT_FAIL_UNKNOWN;

	cf_digest	*keyd;
	size_t sz = 0;
	if (0 != msg_get_buf(m, RW_FIELD_DIGEST, (byte **) &keyd, &sz,
			MSG_GET_DIRECT)) {
		cf_debug(AS_RW, "write process received message with out digest");
		cf_atomic_int_incr(&g_config.rw_err_write_internal);
		goto Out;
	}

	uint64_t cluster_key;
	if (0 != msg_get_uint64(m, RW_FIELD_CLUSTER_KEY, &cluster_key)) {
		cf_warning(AS_RW, "write process received message without cluster key");
		cf_atomic_int_incr(&g_config.rw_err_write_internal);
		goto Out;
	}

	as_generation generation = 0;
	if (0 != msg_get_uint32(m, RW_FIELD_GENERATION, &generation)) {
		cf_detail(AS_RW, "write process recevied message without generation");
	}

	cl_msg *msgp = 0;
	size_t msgp_sz = 0;
	uint8_t *pickled_buf;
	size_t pickled_sz;
	if (0 != msg_get_buf(m, RW_FIELD_AS_MSG, (byte **) &msgp, &msgp_sz,
			MSG_GET_DIRECT)) {

		pickled_sz = 0;
		if (0 != msg_get_buf(m, RW_FIELD_RECORD, (byte **) &pickled_buf,
				&pickled_sz, MSG_GET_DIRECT)) {

			cf_debug(AS_RW,
					"write process received message without AS MSG or RECORD");
			cf_atomic_int_incr(&g_config.rw_err_write_internal);
			goto Out;
		}
	}

	uint8_t *ns_name = 0;
	size_t ns_name_len;
	if (0 != msg_get_buf(m, RW_FIELD_NAMESPACE, &ns_name, &ns_name_len,
			MSG_GET_DIRECT)) {
		cf_info(AS_RW, "write process: no namespace");
		cf_atomic_int_incr(&g_config.rw_err_dup_internal);
		goto Out;
	}

	as_namespace *ns = as_namespace_get_bybuf(ns_name, ns_name_len);
	if (!ns) {
		cf_info(AS_RW, "get abort invalid namespace received");
		cf_atomic_int_incr(&g_config.rw_err_dup_internal);
		goto Out;
	}

	as_rec_props rec_props;
	if (0 != msg_get_buf(m, RW_FIELD_REC_PROPS, (byte **) &rec_props.p_data,
			(size_t*) &rec_props.size, MSG_GET_DIRECT)) {
		cf_debug(AS_RW,
				"write process received message without record properties");
	}

	if (msgp) {
		msgp->msg.info2 &= (AS_MSG_INFO2_WRITE | AS_MSG_INFO2_DELETE
				| AS_MSG_INFO2_WRITE_MERGE);
		// INIT_TR
		as_transaction tr;
		as_transaction_init(&tr, keyd, msgp);

		/* NB need to use the _migrate variant here so we can write into desync
		 * partitions - and that never fails */
		as_partition_reserve_migrate(ns, as_partition_getid(tr.keyd), &tr.rsv, 0);
		cf_atomic_int_incr(&g_config.wprocess_tree_count);

		if (tr.rsv.state == AS_PARTITION_STATE_ABSENT ||
			tr.rsv.state == AS_PARTITION_STATE_LIFESUPPORT ||
			tr.rsv.state == AS_PARTITION_STATE_WAIT)
		{
			cf_debug_digest(AS_RW, keyd, "[PROLE STATE MISMATCH:1] TID(0) Partition PID(%u) State is Absent or other(%u). Return to Sender.",
					tr.rsv.pid, tr.rsv.state );
			result_code = AS_PROTO_RESULT_FAIL_CLUSTER_KEY_MISMATCH;
			// We're going to have to retry this Prole Write operation.  We'll
			// do this by telling the master to retry (which will cause the
			// master to re-enqueue the transaction).
			cf_atomic_int_incr(&g_config.stat_cluster_key_prole_retry);
			cf_debug_digest(AS_RW, keyd, "[CK MISMATCH] P PID(%u) State ABSENT or other(%u):",
					tr.rsv.pid, tr.rsv.state );
		} else
		{
			cf_debug_digest(AS_RW, keyd, "[PROLE write]: SingleBin(%d) generation(%d):",
					ns->single_bin, generation );

			// check here if this is prole delete caused by nsup
			// If yes we need to tell XDR NOT to ship the delete
			uint32_t info = 0;
			msg_get_uint32(m, RW_FIELD_INFO, &info);

			if ((ns->ldt_enabled)
					&& (info & RW_INFO_LDT_REC)
					&& ((tr.rsv.p->rxstate == AS_PARTITION_MIG_RX_STATE_INIT)
							|| (tr.rsv.p->rxstate == AS_PARTITION_MIG_RX_STATE_SUBRECORD)))
			{
				result_code = AS_PROTO_RESULT_OK;
				cf_detail(AS_RW, "MULTI_OP: LDT Record Replication Skipped.. Partition in MIG_RECV_SUBRECORD state");
				as_partition_release(&tr.rsv); // returns reservation a few lines up
				cf_atomic_int_decr(&g_config.wprocess_tree_count);
				goto Out;
			}

			if (info & RW_INFO_NSUP_DELETE) {
				tr.flag |= AS_TRANSACTION_FLAG_NSUP_DELETE;
			}

			if ((info & RW_INFO_LDT_SUBREC)
					|| (info & RW_INFO_LDT_ESR)) {
				tr.flag |= AS_TRANSACTION_FLAG_LDT_SUB;
				cf_detail(AS_RW,
						"LDT Subrecord Replication Request Received %"PRIx64"\n",
						*(uint64_t*)keyd);
			}
			if (info & RW_INFO_UDF_WRITE) {
				cf_atomic_int_incr(&g_config.udf_replica_writes);
			}
			if (msgp->msg.info2 & AS_MSG_INFO2_DELETE) {
				rv = write_delete_local(&tr, true, node);
			} else if (generation == 0) {
				write_local_generation wlg;
				wlg.use_gen_check = false;
				wlg.use_gen_set = false;
				wlg.use_msg_gen = false;
				rv = write_local(&tr, &wlg, 0, 0, 0, 0, true, node);
			} else if (true == ns->single_bin) {
				write_local_generation wlg;
				wlg.use_gen_check = false;
				wlg.use_gen_set = true;
				wlg.gen_set = generation;
				wlg.use_msg_gen = false;
				rv = write_local(&tr, &wlg, 0, 0, 0, 0, true, node);
			} else {
				write_local_generation wlg;
				if (generation) {
					wlg.use_gen_check = true;
					wlg.gen_check = generation - 1;
				} else {
					wlg.use_gen_check = false;
				}
				wlg.use_gen_set = false;
				wlg.use_msg_gen = false;
				rv = write_local(&tr, &wlg, 0, 0, 0, 0, true, node);
			}
			cf_debug_digest(AS_RW, keyd, "Local RW: rv %d result code(%d)",
					rv, tr.result_code);

			if (rv == 0) {
				tr.result_code = 0;
			} else {
				// TODO: Handle case when its a Replace operation in write_local,
				if ((tr.result_code == AS_PROTO_RESULT_FAIL_NOTFOUND)
						&& (msgp->msg.info2 & AS_MSG_INFO2_DELETE)) {
					cf_atomic_int_incr(&g_config.err_write_fail_prole_delete);
				} else {
					cf_info_digest(AS_RW, &(tr.keyd),
							"rw prole operation: failed, ns(%s) rv(%d) result code(%d) : ",
							ns->name, rv, tr.result_code);
				}
			}
			result_code = tr.result_code;
		}

		as_partition_release(&tr.rsv);
		cf_atomic_int_decr(&g_config.wprocess_tree_count);
	} // end input msg case

	else {
		// This is the write-pickled case, where currently all prole writes go.
		int missing_fields = 0;

		uint32_t void_time = 0;
		if (0 != msg_get_uint32(m, RW_FIELD_VOID_TIME, &void_time)) {
			cf_warning(AS_RW,
					"write process received message without void_time");
			missing_fields++;
		}

		uint32_t info = 0;
		if (0 != msg_get_uint32(m, RW_FIELD_INFO, &info)) {
			cf_warning(AS_RW,
					"write process received message without info field");
			missing_fields++;
		}

		if (missing_fields) {
			cf_warning(AS_RW,
					"write process received message with %d missing fields ~~ returning result fail unknown",
					missing_fields);
			result_code = AS_PROTO_RESULT_FAIL_UNKNOWN;
			goto Out;
		}

		as_partition_reservation rsv;
		as_partition_reserve_migrate(ns, as_partition_getid(*keyd), &rsv, 0);
		cf_atomic_int_incr(&g_config.wprocess_tree_count);

		// See if we're being asked to write into an ABSENT PROLE PARTITION.
		// If so, then DO NOT WRITE.  Instead, return an error so that the
		// Master will retry with the correct node.
		if (rsv.state == AS_PARTITION_STATE_ABSENT ||
			rsv.state == AS_PARTITION_STATE_LIFESUPPORT ||
			rsv.state == AS_PARTITION_STATE_WAIT)
		{
			result_code = AS_PROTO_RESULT_FAIL_CLUSTER_KEY_MISMATCH;
			cf_atomic_int_incr(&g_config.stat_cluster_key_prole_retry);
			cf_debug_digest(AS_RW, keyd,
					"[PROLE STATE MISMATCH:2] TID(0) P PID(%u) State:ABSENT or other(%u). Return to Sender. :",
					rsv.pid, rsv.state  );

		} else if ((ns->ldt_enabled) && (info & RW_INFO_LDT_REC)
				&& ((rsv.p->rxstate == AS_PARTITION_MIG_RX_STATE_INIT)
						|| (rsv.p->rxstate == AS_PARTITION_MIG_RX_STATE_SUBRECORD)))
		{
			result_code = AS_PROTO_RESULT_OK;
			cf_detail(AS_RW, "MULTI_OP: LDT Record Replication Skipped.. Partition in MIG_RECV_SUBRECORD state");
		} else {
			cf_debug_digest(AS_RW, keyd, "Write Pickled: PID(%u) PState(%d) Gen(%d):",
					rsv.pid, rsv.p->state, generation);

			int rsp = write_local_pickled(keyd, &rsv, pickled_buf, pickled_sz,
					&rec_props, generation, void_time, node, info);
			if (rsp != 0) {
				cf_info_digest(AS_RW, keyd, "[NOTICE] writing pickled failed(%d):", rsp );
				result_code = AS_PROTO_RESULT_FAIL_UNKNOWN;
			} else {
				result_code = AS_PROTO_RESULT_OK;
			}

		} // end else valid Partition state

		as_partition_release(&rsv);
		cf_atomic_int_decr(&g_config.wprocess_tree_count);
	} // end else write record

Out:

	if (result_code != AS_PROTO_RESULT_OK) {
		if (result_code == AS_PROTO_RESULT_FAIL_GENERATION) {
			cf_atomic_int_incr(&g_config.err_write_fail_prole_generation);
		} else if (result_code == AS_PROTO_RESULT_FAIL_UNKNOWN) {
			cf_atomic_int_incr(&g_config.err_write_fail_prole_unknown);
		} else if (result_code == AS_PROTO_RESULT_FAIL_CLUSTER_KEY_MISMATCH ) {
			cf_atomic_int_incr(&g_config.rw_err_write_cluster_key);
		}
	}

	uint32_t info = 0;
	msg_get_uint32(m, RW_FIELD_INFO, &info);
	if ((info & RW_INFO_LDT_SUBREC) || (info & RW_INFO_LDT_ESR)) {
		cf_detail_digest(AS_RW, keyd,
				"LDT Subrecord Replication Request Response Sent: rc(%d) :",
				result_code);
	}

	// clear out the old message, change op to ack, set result code and add new response if any
	msg_set_unset(m, RW_FIELD_AS_MSG);
	msg_set_unset(m, RW_FIELD_RECORD);
	msg_set_unset(m, RW_FIELD_REC_PROPS);
	msg_set_uint32(m, RW_FIELD_OP, RW_OP_WRITE_ACK);
	msg_set_uint32(m, RW_FIELD_RESULT, result_code);

	if (respond) {
		uint64_t start_ns = 0;
		if (g_config.microbenchmarks) {
			start_ns = cf_getns();
		}
		int rv2 = as_fabric_send(node, m, AS_FABRIC_PRIORITY_MEDIUM);
		if (g_config.microbenchmarks && start_ns) {
			histogram_insert_data_point(g_config.prole_fabric_send_hist,
					start_ns);
		}

		if (rv2 != 0) {
			cf_debug(AS_RW, "write process: send fabric message bad return %d",
					rv2);
			as_fabric_msg_put(m);
			cf_atomic_int_incr(&g_config.rw_err_write_send);
		}
	}

	return (0);
}

bool
msg_has_key(as_msg* m)
{
	return as_msg_field_get(m, AS_MSG_FIELD_TYPE_KEY) != NULL;
}

bool
check_msg_key(as_msg* m, as_storage_rd* rd)
{
	as_msg_field* f = as_msg_field_get(m, AS_MSG_FIELD_TYPE_KEY);

	if (! f) {
		cf_warning(AS_RW, "no key sent for key check");
		return false;
	}

	uint32_t key_size = as_msg_field_get_value_sz(f);
	uint8_t* key = f->data;

	if (key_size != rd->key_size || memcmp(key, rd->key, key_size) != 0) {
		cf_warning(AS_RW, "key mismatch - end of universe?");
		return false;
	}

	return true;
}

//
// Returns a AS_PROTO_RESULT
// masternode gets passed to XDR if we are shipping this write.
// masternode is 0 if this node is master, otherwise its nodeid
int
write_delete_local(as_transaction *tr, bool journal, cf_node masternode)
{
	// Shortcut pointers & flags.
	as_msg *m = tr->msgp ? &tr->msgp->msg : NULL;
	as_namespace *ns = tr->rsv.ns;

	if ((AS_PARTITION_STATE_SYNC != tr->rsv.state) && journal) {
		if (AS_PARTITION_STATE_DESYNC != tr->rsv.state)
			cf_debug(AS_RW, "journal delete: unusual state %d",
					(int)tr->rsv.state);
		write_delete_journal(tr);
		return (0);
	} else if (AS_PARTITION_STATE_DESYNC == tr->rsv.state) {
		cf_debug(AS_RW,
				"{%s:%d} write_delete_local: partition is desync - writes will flow from master",
				ns->name, tr->rsv.pid);
		return (0);
	}
	as_index_tree *tree = tr->rsv.tree;

	if (tr->flag & AS_TRANSACTION_FLAG_LDT_SUB) {
		cf_detail(AS_RW, "LDT Subrecord Delete Request Received %"PRIx64"\n",
				*(uint64_t *)&tr->keyd);
		tree = tr->rsv.sub_tree;
	}

	if (!tree) {
		cf_crash(AS_RW, "Tree is NULL bad bad bad bad !!!");
	}

	as_index_ref r_ref;
	r_ref.skip_lock = false;

	if (0 != as_record_get(tree, &tr->keyd, &r_ref, ns)) {
		tr->result_code = AS_PROTO_RESULT_FAIL_NOTFOUND;
		return -1;
	}

	as_index *r = r_ref.r;
	bool check_key = m && msg_has_key(m);

	if (ns->storage_data_in_memory || check_key) {
		as_storage_rd rd;
		as_storage_record_open(ns, r, &rd, &tr->keyd);

		// Check the key if required.
		// Note - for data-not-in-memory a key check is expensive!
		if (check_key && as_storage_record_get_key(&rd) &&
				! check_msg_key(m, &rd)) {
			as_storage_record_close(r, &rd);
			as_record_done(&r_ref, ns);
			tr->result_code = AS_PROTO_RESULT_FAIL_KEY_MISMATCH;
			return -1;
		}

		if (ns->storage_data_in_memory) {
			rd.n_bins = as_bin_get_n_bins(r, &rd);
			rd.bins = as_bin_get_all(r, &rd, 0);
			cf_atomic_int_sub(&tr->rsv.p->n_bytes_memory,
					as_storage_record_get_n_bytes_memory(&rd));

			// Remove record from secondary index. In case data is not in memory
			// then we won't have record in that case secondary index entry is
			// cleaned up by background sindex defrag thread.
			if (as_sindex_ns_has_sindex(ns)) {
				int sindex_ret = AS_SINDEX_OK;
				int oldbin_cnt = 0;
				const char* set_name = as_index_get_set_name(r, ns);

				SINDEX_GRLOCK();
				int sindex_bins = (ns->sindex_cnt < rd.n_bins) ? ns->sindex_cnt : rd.n_bins;
				SINDEX_BINS_SETUP(oldbin, sindex_bins); 
				for (int i = 0; i < rd.n_bins; i++) {
					sindex_ret = as_sindex_sbin_from_bin(ns, set_name,
							&rd.bins[i], &oldbin[oldbin_cnt]);
					if (AS_SINDEX_OK == sindex_ret)
						oldbin_cnt++;
				}
				SINDEX_GUNLOCK();

				GTRACE(CALLER, debug,
						"Delete @ %s %d digest %ld", __FILE__, __LINE__, *(uint64_t *)&rd.keyd);
				sindex_ret = as_sindex_delete_by_sbin(ns, set_name,
						oldbin_cnt, oldbin, &rd);
				if (sindex_ret != AS_SINDEX_OK)
					GTRACE(CALLER, debug,
							"Failed: %d", as_sindex_err_str(sindex_ret));
				as_sindex_sbin_freeall(oldbin, oldbin_cnt);
			}
		}

		as_storage_record_close(r, &rd);
	}

	// Save the set-ID for XDR.
	uint16_t set_id = as_index_get_set_id(r);

	as_index_delete(tree, &tr->keyd);
	cf_atomic_int_incr(&g_config.stat_delete_success);
	as_record_done(&r_ref, ns);

	// Check if XDR needs to ship this delete

	if (g_config.xdr_cfg.enable_xdr_delete_shipping == true) {
		// Do not ship delete if it is result of eviction/migrations etc.
		// unless we have config setting of shipping these type of deletes.
		// Ship the deletes coming from application directly.
		if ((tr->flag & AS_TRANSACTION_FLAG_NSUP_DELETE)
		&& (g_config.xdr_cfg.xdr_nsup_deletes_enabled == false)) {
			cf_atomic_int_incr(&g_config.stat_nsup_deletes_not_shipped);
			cf_detail(AS_RW, "write delete: Got delete from nsup.");
		} else {
			cf_detail(AS_RW, "write delete: Got delete from user.");
			// If this delete is a result of XDR shipping, dont write it to the digest pipe
			// unless the user configured the server to forward the XDR writes. If this is
			// a normal delete issued by application, write it to the digest pipe.
			if ((m && !(m->info1 & AS_MSG_INFO1_XDR))
					|| (g_config.xdr_cfg.xdr_forward_xdrwrites == true)) {
				cf_debug(AS_RW, "write delete: Got delete from user.");
				xdr_write(ns, tr->keyd, tr->generation, masternode, true, set_id);
			}
		}
	}

	return 0;
}

static void
write_local_failed(as_transaction* tr, as_index_ref* r_ref,
		bool record_created, as_index_tree* tree, as_storage_rd* rd,
		int result_code)
{
	if (r_ref) {
		if (record_created) {
			as_index_delete(tree, &tr->keyd);
		}

		if (rd) {
			as_storage_record_close(r_ref->r, rd);
		}

		as_record_done(r_ref, tr->rsv.ns);
	}

	switch (result_code) {
	case AS_PROTO_RESULT_FAIL_NOTFOUND:
		cf_atomic_int_incr(&g_config.err_write_fail_not_found);
		break;
	case AS_PROTO_RESULT_FAIL_GENERATION:
		cf_atomic_int_incr(&g_config.err_write_fail_generation);
		break;
	case AS_PROTO_RESULT_FAIL_PARAMETER:
		cf_atomic_int_incr(&g_config.err_write_fail_parameter);
		break;
	case AS_PROTO_RESULT_FAIL_RECORD_EXISTS:
		cf_atomic_int_incr(&g_config.err_write_fail_key_exists);
		break;
	case AS_PROTO_RESULT_FAIL_BIN_EXISTS:
		cf_atomic_int_incr(&g_config.err_write_fail_bin_exists);
		break;
	case AS_PROTO_RESULT_FAIL_PARTITION_OUT_OF_SPACE:
		cf_atomic_int_incr(&g_config.err_out_of_space);
		break;
	case AS_PROTO_RESULT_FAIL_INCOMPATIBLE_TYPE:
		cf_atomic_int_incr(&g_config.err_write_fail_incompatible_type);
		break;
	case AS_PROTO_RESULT_FAIL_RECORD_TOO_BIG:
		cf_atomic_int_incr(&g_config.err_write_fail_parameter);
		break;
	case AS_PROTO_RESULT_FAIL_BIN_NOT_FOUND:
		cf_atomic_int_incr(&g_config.err_write_fail_not_found);
		break;
	case AS_PROTO_RESULT_FAIL_KEY_MISMATCH:
		cf_atomic_int_incr(&g_config.err_write_fail_key_mismatch);
		break;
	case AS_PROTO_RESULT_FAIL_BIN_NAME:
		cf_atomic_int_incr(&g_config.err_write_fail_parameter);
		break;
	case AS_PROTO_RESULT_FAIL_UNKNOWN:
	default:
		cf_atomic_int_incr(&g_config.err_write_fail_unknown);
		break;
	}

	tr->result_code = result_code;
}

void write_local_post_processing(as_transaction *tr, as_namespace *ns,
		as_partition_reservation *prsv, uint8_t **pickled_buf,
		size_t *pickled_sz, uint32_t *pickled_void_time,
		as_rec_props *p_pickled_rec_props, bool increment_generation,
		write_local_generation *wlg, as_index *r, as_storage_rd *rdp,
		int64_t memory_bytes)
{

	as_msg *m = tr ? (tr->msgp ? &tr->msgp->msg : NULL) : NULL;

	if (m && m->record_ttl == 0xFFFFFFFF) {
		// TTL = -1 sets record_void time to "never expires".
		r->void_time = 0;
		cf_debug(AS_RW, "Msg record_ttl(-1) means Never Expire");
	} else if (m && m->record_ttl) {
		// Check for sizes that might be too large.  Limit it to 0xFFFFFFFF.
		uint64_t temp_big = ((uint64_t) as_record_void_time_get()) + ((uint64_t) m->record_ttl);
		if (temp_big > 0xFFFFFFFF) {
			cf_warning(AS_RW, "record TTL %u causes void-time to overflow 32-bit integer, clamping void-time to max integer",
					m->record_ttl);
			r->void_time = 0xFFFFFFFF;
		} else {
			if (m->record_ttl > MAX_TTL_WARNING && ns->max_ttl == 0) {
				cf_warning(AS_RW, "record TTL %u exceeds warning threshold %u - set config value max-ttl to suppress this warning",
						m->record_ttl, MAX_TTL_WARNING);
			}
			r->void_time = (uint32_t)temp_big;
		}
	} else if (ns->default_ttl) {
		// TTL = 0 set record_void time to default ttl value.
		r->void_time = as_record_void_time_get() + ns->default_ttl;
	} else {
		r->void_time = 0;
	}

	if (as_ldt_record_is_sub(r)) {
		cf_detail(AS_RW, "Set the void_time for subrecord to be infinite... they never expire by themselves");
		r->void_time = 0;
	}

	if (r->void_time != 0) {
		if (prsv) {
			cf_atomic_int_setmax( &prsv->p->max_void_time, r->void_time);
		} else {
			cf_atomic_int_setmax( &tr->rsv.p->max_void_time, r->void_time);
		}
		cf_atomic_int_setmax( &ns->max_void_time, r->void_time);
	}

	if (increment_generation) {
		if (wlg && wlg->use_gen_set) {
			r->generation = wlg->gen_set;
		} else {
			r->generation++;

			// The generation might wrap - 0 is reserved as "uninitialized".
			if (r->generation == 0) {
				r->generation = 1;
			}
		}
	}

	if (r->generation == 0) {
		cf_warning_digest(AS_RW, &r->key, "unusual - setting generation 0");
	}

	cf_debug_digest(AS_RW,&r->key, "WRITE LOCAL: generation %d default_ttl %d ::",
			r->generation, r->void_time - as_record_void_time_get());

	if (tr) {
		tr->generation = r->generation;
	}

	if (pickled_void_time)
		*pickled_void_time = r->void_time;

	if (pickled_buf) {
		if (0 != as_record_pickle(r, rdp, pickled_buf, pickled_sz)) {
			cf_info(AS_RW, "could not pickle on write");
			*pickled_buf = 0;
			*pickled_sz = 0;
		}
	}

	// TODO - we could avoid this copy (and maybe even not do this here at all)
	// if all callers malloced rdp->rec_props.p_data upstream for hand-off...
	if (p_pickled_rec_props && rdp->rec_props.p_data) {
		p_pickled_rec_props->size = rdp->rec_props.size;
		p_pickled_rec_props->p_data = cf_malloc(p_pickled_rec_props->size);
		memcpy(p_pickled_rec_props->p_data, rdp->rec_props.p_data,
				p_pickled_rec_props->size);
	}

	if (rdp->ns->storage_data_in_memory) {
		uint64_t end_memory_bytes = as_storage_record_get_n_bytes_memory(rdp);

		int64_t delta_bytes = end_memory_bytes - memory_bytes;
		if (delta_bytes) {
			cf_atomic_int_add(&ns->n_bytes_memory, delta_bytes);
			if (prsv) {
				cf_atomic_int_add(&prsv->p->n_bytes_memory, delta_bytes);
			} else {
				cf_atomic_int_add(&tr->rsv.p->n_bytes_memory, delta_bytes);
			}
		}
	}
} // end write_local_post_processing()

int write_local_preprocessing(as_transaction *tr, write_local_generation *wlg,
		bool journal, bool *is_done)
{
	*is_done = true;

	as_msg *m = &tr->msgp->msg;
	cf_detail(AS_RW, "WRITE LOCAL: info %02x %02x nops %d",
			m->info1, m->info2, m->n_ops);

	as_namespace *ns = tr->rsv.ns;

	// ns->stop_writes is set by thr_nsup if configured threshold is breached.
	if (cf_atomic32_get(ns->stop_writes) == 1) {
		cf_debug(AS_RW, "{%s}: write_local: failed by stop-writes", ns->name);
		write_local_failed(tr, 0, false, 0, 0, AS_PROTO_RESULT_FAIL_PARTITION_OUT_OF_SPACE);
		return -1;
	}

	if (! as_storage_has_space(ns)) {
		cf_warning(AS_RW, "{%s}: write_local: drives full", ns->name);
		write_local_failed(tr, 0, false, 0, 0, AS_PROTO_RESULT_FAIL_PARTITION_OUT_OF_SPACE);
		return -1;
	}

	// Fail if record_ttl is neither "use namespace default" flag (0) nor
	// "never expire" flag (0xFFFFffff), and it exceeds configured max_ttl.
	if (m->record_ttl != 0 && m->record_ttl != 0xFFFFffff &&
			ns->max_ttl != 0 && m->record_ttl > ns->max_ttl) {
		cf_info(AS_RW, "write_local: incoming ttl %u too big compared to %u", m->record_ttl, ns->max_ttl);
		write_local_failed(tr, 0, false, 0, 0, AS_PROTO_RESULT_FAIL_PARAMETER);
		return -1;
	}

	// Fail if disallow_null_setname is true and set name is absent or empty.
	as_msg_field *set_name = as_msg_field_get(m, AS_MSG_FIELD_TYPE_SET);

	if (ns->disallow_null_setname &&
			(! set_name || as_msg_field_get_value_sz(set_name) == 0)) {
		cf_info(AS_RW, "write_local: null/empty set name not allowed for namespace %s", ns->name);
		write_local_failed(tr, 0, false, 0, 0, AS_PROTO_RESULT_FAIL_PARAMETER);
		return -1;
	}

	// Decide whether we need to write to the journal or not.
	if (journal && AS_PARTITION_STATE_SYNC != tr->rsv.state) {
		if (AS_PARTITION_STATE_DESYNC != tr->rsv.state) {
			cf_debug(AS_RW, "journal wr: unusual state %d", (int)tr->rsv.state);
		}
		write_journal(tr, wlg);
		cf_detail(AS_RW, "write_local: writing in journal %"PRIx64"", *(uint64_t*)&tr->keyd);
		return 0;
	}
	else if (tr->rsv.reject_writes) {
		cf_debug(AS_RW, "{%s:%d} write_local: partition rejects writes - writes will flow from master. digest %"PRIx64"",
				ns->name, tr->rsv.pid, *(uint64_t*)&tr->keyd);
		return 0;
	}
	else if (AS_PARTITION_STATE_DESYNC == tr->rsv.state) {
		cf_debug(AS_RW, "{%s:%d} write_local: partition is desync - writes will flow from master. digest %"PRIx64"",
				ns->name, tr->rsv.pid, *(uint64_t*)&tr->keyd);
		return 0;
	}

	*is_done = false;
	return 0;
}

int
as_record_set_set_from_msg(as_record *r, as_namespace *ns, as_msg *m)
{
	as_msg_field* f = as_msg_field_get(m, AS_MSG_FIELD_TYPE_SET);

	if (! f || as_msg_field_get_value_sz(f) == 0) {
		return 0;
	}

	size_t msg_set_name_len = as_msg_field_get_value_sz(f);
	char msg_set_name[msg_set_name_len + 1];

	memcpy((void*)msg_set_name, (const void*)f->data, msg_set_name_len);
	msg_set_name[msg_set_name_len] = 0;

	// Given the name, find/assign the set-ID and write it in the as_index.
	return as_index_set_set(r, ns, msg_set_name, true);
}

static bool
check_msg_set_name(as_msg* m, const char* set_name)
{
	as_msg_field* f = as_msg_field_get(m, AS_MSG_FIELD_TYPE_SET);

	if (! f || as_msg_field_get_value_sz(f) == 0) {
		if (set_name) {
			cf_warning(AS_RW, "op overwriting record in set '%s' has no set name",
					set_name);
		}

		return true;
	}

	size_t msg_set_name_len = as_msg_field_get_value_sz(f);

	if (! set_name ||
			strncmp(set_name, (const char*)f->data, msg_set_name_len) != 0 ||
			set_name[msg_set_name_len] != 0) {
		char msg_set_name[msg_set_name_len + 1];

		memcpy((void*)msg_set_name, (const void*)f->data, msg_set_name_len);
		msg_set_name[msg_set_name_len] = 0;

		cf_warning(AS_RW, "op overwriting record in set '%s' has different set name '%s'",
				set_name ? set_name : "(null)", msg_set_name);
		return false;
	}

	return true;
}

bool
get_msg_key(as_msg* m, as_storage_rd* rd)
{
	as_msg_field* f = as_msg_field_get(m, AS_MSG_FIELD_TYPE_KEY);

	if (! f) {
		return true;
	}

	if (rd->ns->single_bin && rd->ns->storage_data_in_memory) {
		// For now we just ignore the key - should we fail out of write_local()?
		cf_warning(AS_RW, "write_local: can't store key if data-in-memory & single-bin");
		return false;
	}

	rd->key_size = as_msg_field_get_value_sz(f);
	rd->key = f->data;

	return true;
}

static inline uint32_t
old_flat_size(as_bin* bin)
{
	size_t size = 0;
	as_particle_get_flat_size(bin, &size);
	return (uint32_t)size;
}

static inline uint32_t
new_flat_size(as_msg_op* op)
{
	return as_particle_flat_size(op->particle_type, as_msg_op_get_value_sz(op));
}

static inline uint32_t
new_memory_size(as_msg_op* op)
{
	return as_particle_memory_size(op->particle_type, as_msg_op_get_value_sz(op));
}

const uint32_t MAX_BIN_ID_BITMAP_SIZE = 8 * 1024;

static uint32_t
bin_id_bitmap_size(as_namespace* ns)
{
	if (ns->single_bin) {
		return 0;
	}

	// Minimum bytes needed:
	uint32_t n = (cf_vmapx_count(ns->p_bin_name_vmap) + 7) >> 3;

	// Always allocate at least 64 bytes (enough for 512 bin-IDs).
	if (n < 32) {
		return 64;
	}

	// Thereafter, add at least 64 bytes (room for 512 new bin-IDs).
	n = (n + 64 + 63) & ~63;

	// Cap at 8K (can't be more than 64K bin-IDs).
	return n < MAX_BIN_ID_BITMAP_SIZE ? n : MAX_BIN_ID_BITMAP_SIZE;
}

static inline bool
bin_id_bitmap_needs_resize(uint32_t bin_ids_size, uint32_t idx)
{
	return (idx >> 3) >= bin_ids_size;
}

static bool
bin_id_bitmap_add_unique(uint8_t* bin_ids, uint32_t idx)
{
	uint8_t* p_byte = &bin_ids[idx >> 3];
	uint8_t mask = 0x80 >> (idx & 7);

	if ((*p_byte & mask) != 0) {
		return false;
	}

	*p_byte |= mask;

	return true;
}



//
// a common utility routine to apply an as_msg to the correct rb tree and such
//
// if you want to do something else with the as_record, pass in a write_record
//
// WRITE LOCAL NEVER CONSUMES ANY RESOURCE (notably the msgp / proto)
//   AND ALSO THE tr->rsv, which must be valid
// WHICH MEANS WRITE_JOURNAL can't either.
//
// LOTS OF PARAMETERS NOW ---
//   * 'pickled_buf' - if passed in, cf_malloc() a buffer including the post-pickled record
//   * 'pickled_sz' - if passed in, fill out with the size of the pickled rec
//   * 'pickled_void_time' - return the void_time post write
//
// Return 1 means a record was created successfully
//        0 means the data was written locally successfully
// Return -1 means an error to be returned to the user
//        -2 means we're in the wrong tree state
//

int
write_local(as_transaction *tr, write_local_generation *wlg,
		uint8_t **pickled_buf, size_t *pickled_sz, uint32_t *pickled_void_time,
		as_rec_props *p_pickled_rec_props, bool journal, cf_node masternode)
{
	//------------------------------------------------------
	// Perform checks that don't need to loop over ops, or
	// create or find (and lock) the as_index.
	//

	bool is_done = false;
	int rsp = write_local_preprocessing(tr, wlg, journal, &is_done);

	if (is_done) {
		return rsp;
	}


	//------------------------------------------------------
	// Perform checks that don't need to create or find (and
	// lock) the as_index. Set some essential policy flags.
	//

	// Shortcut pointers & flags.
	as_msg *m = &tr->msgp->msg;
	as_namespace *ns = tr->rsv.ns;
	bool has_sindex = as_sindex_ns_has_sindex(ns);

	bool must_not_create =
			(m->info3 & AS_MSG_INFO3_UPDATE_ONLY) ||
			(m->info3 & AS_MSG_INFO3_REPLACE_ONLY) ||
			(m->info3 & AS_MSG_INFO3_BIN_REPLACE_ONLY);

	bool record_level_replace =
			(m->info3 & AS_MSG_INFO3_CREATE_OR_REPLACE) ||
			(m->info3 & AS_MSG_INFO3_REPLACE_ONLY);

	bool must_fetch_data = has_sindex || ! (ns->single_bin || record_level_replace);

	bool replace_deletes_bins = record_level_replace &&
			// Single-bin will do the right thing.
			! ns->single_bin &&
			// For data-in-memory, or if there's a sindex, rd.bins will contain
			// all previous bins - on replacing, it's easiest to purge them all
			// and add new ones fresh.
			(ns->storage_data_in_memory || has_sindex);

	// Loop over ops to check and modify flags.
	as_msg_op *op = 0;
	int i = 0;

	while ((op = as_msg_op_iterate(m, op, &i)) != NULL) {
		if (OP_IS_TOUCH(op->op)) {
			if (record_level_replace) {
				cf_warning(AS_RW, "write_local: touch op can't have record-level replace flag");
				write_local_failed(tr, 0, false, 0, 0, AS_PROTO_RESULT_FAIL_PARAMETER);
				return -1;
			}

			must_fetch_data = true;
			must_not_create = true;
			break;
		}

		if (OP_IS_MODIFY(op->op)) {
			if (record_level_replace) {
				cf_warning(AS_RW, "write_local: modify op can't have record-level replace flag");
				write_local_failed(tr, 0, false, 0, 0, AS_PROTO_RESULT_FAIL_PARAMETER);
				return -1;
			}

			must_fetch_data = true;
			break; // modify and touch shouldn't be in same command
		}
	}


	//------------------------------------------------------
	// Find or create the as_index and get a reference -
	// this locks the record. Perform all checks that don't
	// need the as_storage_rd.
	//

	// Use the appropriate partition tree.
	as_index_tree *tree = tr->rsv.tree;

	if (ns->ldt_enabled && (tr->flag & AS_TRANSACTION_FLAG_LDT_SUB)) {
		cf_detail(AS_RW, "LDT subrecord write request received %"PRIx64, *(uint64_t*)&tr->keyd);
		tree = tr->rsv.sub_tree;
	}

	// Find or create as_index, populate as_index_ref, lock record.
	as_index_ref r_ref;
	r_ref.skip_lock = false;
	as_index *r = 0;
	bool record_created = false;

	if (must_not_create) {
		if (0 != as_record_get(tree, &tr->keyd, &r_ref, ns)) {
			write_local_failed(tr, 0, record_created, tree, 0, AS_PROTO_RESULT_FAIL_NOTFOUND);
			return -1;
		}

		r = r_ref.r;

		if (r->void_time && r->void_time < as_record_void_time_get()) {
			cf_debug(AS_RW, "write_local: found expired record");
			write_local_failed(tr, &r_ref, record_created, tree, 0, AS_PROTO_RESULT_FAIL_NOTFOUND);
			return -1;
		}
	}
	else {
		int rv = as_record_get_create(tree, &tr->keyd, &r_ref, ns);

		if (rv < 0) {
			cf_warning_digest(AS_RW, &tr->keyd, "{%s} write_local: fail as_record_get_create() ", ns->name);
			write_local_failed(tr, 0, record_created, tree, 0, AS_PROTO_RESULT_FAIL_UNKNOWN);
			return -1;
		}

		r = r_ref.r;
		record_created = rv == 1;

		// If it's an expired record, pretend it's a fresh create.
		if (! record_created && r->void_time
				&& r->void_time < as_record_void_time_get()) {
			// TODO - do we need to do memory accounting in here?
			cf_debug(AS_RW, "write_local: reclaiming expired record by reinitializing");
			as_record_destroy(r, ns);
			as_record_initialize(&r_ref, ns);
			cf_atomic_int_add(&ns->n_objects, 1);
			record_created = true;
		}
	}

	// Enforce record-level create-only existence policy.
	if (wlg->use_msg_gen && (m->info2 & AS_MSG_INFO2_CREATE_ONLY)) {
		if (! record_created) {
			write_local_failed(tr, &r_ref, record_created, tree, 0, AS_PROTO_RESULT_FAIL_RECORD_EXISTS);
			return -1;
		}
	}

	// Check generation equality (master case).
	if (! g_config.generation_disable && wlg->use_msg_gen && (m->info2 & AS_MSG_INFO2_GENERATION)) {
		if (m->generation != r->generation) {
			cf_debug(AS_RW, "write_local: %lx%s: wrong generation [rec %u msg %u]",
					*(uint64_t*)&tr->keyd, record_created ? " created" : "", r->generation, m->generation);
			write_local_failed(tr, &r_ref, record_created, tree, 0, AS_PROTO_RESULT_FAIL_GENERATION);
			if (m->info1 & AS_MSG_INFO1_XDR) {
				cf_atomic_int_incr(&g_config.err_write_fail_generation_xdr);
			}
			return -1;
		}
	}

	// Check generation equality (prole case).
	if (wlg->use_gen_check) {
		cf_warning(AS_RW, "UNEXPECTED - prole case in write_local()");

		if (wlg->gen_check != r->generation) {
			cf_debug(AS_RW, "write_local: %lx%s: gencheck wrong generation [rec %u msg %u]",
					*(uint64_t*)&tr->keyd, record_created ? " created" : "", r->generation, m->generation);
			write_local_failed(tr, &r_ref, record_created, tree, 0, AS_PROTO_RESULT_FAIL_GENERATION);
			if (m->info1 & AS_MSG_INFO1_XDR) {
				cf_atomic_int_incr(&g_config.err_write_fail_generation_xdr);
			}
			return -1;
		}
	}

	// Check generation inequality (master case).
	if (wlg->use_msg_gen && (m->info2 & AS_MSG_INFO2_GENERATION_GT)) {
		if (m->generation <= r->generation) {
			cf_debug(AS_RW, "write_local: %lx%s: wrong generation inequality [rec %u msg %u]",
					*(uint64_t*)&tr->keyd, record_created ? " created" : "", r->generation, m->generation);
			write_local_failed(tr, &r_ref, record_created, tree, 0, AS_PROTO_RESULT_FAIL_GENERATION);
			if (m->info1 & AS_MSG_INFO1_XDR) {
				cf_atomic_int_incr(&g_config.err_write_fail_generation_xdr);
			}
			return -1;
		}
	}

	// If creating record, write set-ID into index.
	if (record_created) {
		int rv_set = as_record_set_set_from_msg(r, ns, m);

		if (rv_set == -1) {
			cf_warning(AS_RW, "write_local: set can't be added");
			write_local_failed(tr, &r_ref, record_created, tree, 0, AS_PROTO_RESULT_FAIL_PARAMETER);
			return -1;
		}
		else if (rv_set == AS_NAMESPACE_SET_THRESHOLD_EXCEEDED) {
			cf_debug(AS_RW, "write_local: set threshold exceeded");
			write_local_failed(tr, &r_ref, record_created, tree, 0, AS_PROTO_RESULT_FAIL_PARTITION_OUT_OF_SPACE);
			return -1;
		}
	}

	// Shortcut set name.
	const char* set_name = as_index_get_set_name(r, ns);

	// If record existed, check that as_msg set name matches.
	if (! record_created && ! check_msg_set_name(m, set_name)) {
		write_local_failed(tr, &r_ref, record_created, tree, 0, AS_PROTO_RESULT_FAIL_PARAMETER);
		return -1;
	}


	//------------------------------------------------------
	// Open or create the as_storage_rd. Read the existing
	// record from device if necessary. Perform remaining
	// checks before altering data-in-memory record data or
	// writing to device.
	//

	as_storage_rd rd;

	if (record_created) {
		as_storage_record_create(ns, r, &rd, &tr->keyd);
	}
	else {
		as_storage_record_open(ns, r, &rd, &tr->keyd);
	}

	// Deal with key storage as needed.
	if (as_index_is_flag_set(r, AS_INDEX_FLAG_KEY_STORED)) {
		// Key stored for this record - be sure it gets rewritten.

		// This will force a device read for non-data-in-memory, even if
		// must_fetch_data is false! Since there's no advantage to using the
		// loaded block after this if must_fetch_data is false, leave the
		// subsequent code as-is.
		// TODO - use client-sent key instead of device-stored key if available?
		if (! as_storage_record_get_key(&rd)) {
			cf_warning(AS_RW, "write_local: can't get stored key");
			write_local_failed(tr, &r_ref, record_created, tree, &rd, AS_PROTO_RESULT_FAIL_UNKNOWN);
			return -1;
		}

		// Check the client-sent key, if any, against the stored key.
		if (msg_has_key(m) && ! check_msg_key(m, &rd)) {
			write_local_failed(tr, &r_ref, record_created, tree, &rd, AS_PROTO_RESULT_FAIL_KEY_MISMATCH);
			return -1;
		}
	}
	// If we got a key without a digest, it's an old client, not a cue to store
	// the key. (Remove this check when we're sure all old C clients are gone.)
	else if (as_msg_field_get(m, AS_MSG_FIELD_TYPE_DIGEST_RIPE)) {
		// Key not stored for this record - store one if sent from client. For
		// data-in-memory, don't allocate the key until we reach the point of no
		// return. Also don't set AS_INDEX_FLAG_KEY_STORED flag until then.
		get_msg_key(m, &rd);
	}

	// For non-data-in-memory - whether to read existing record off device:
	// - if record-level replace or single-bin, and no sindex - don't read
	// - otherwise - read
	rd.ignore_record_on_device = ! must_fetch_data;

	// For single-bin - 1 (even if there was no existing record)
	// For data-in-memory - number of bins in existing record.
	// For non-data-in-memory:
	// - if record-level replace and no sindex - 0
	// - otherwise - number of bins in existing record
	rd.n_bins = as_bin_get_n_bins(r, &rd);

	// For non-data-in-memory - account for possible new bins. Note - rd.n_bins
	// is number of allocated bin slots, not number of in-use bins.
	if (! ns->storage_data_in_memory && ! ns->single_bin) {
		rd.n_bins += m->n_ops;
	}

	// For non-data-in-memory - stack space for resulting record's bins.
	as_bin stack_bins[ns->storage_data_in_memory ? 0 : rd.n_bins];

	// Set rd.bins!
	// For data-in-memory:
	// - if just created record - sets rd.bins to NULL if multi-bin, empty bin
	//		embedded in index if single-bin
	// - otherwise - sets rd.bins to existing (already populated) bins array,
	//		starts rd.n_bins_to_write with existing number of bins, starts
	//		rd.particles_flat_size with sum of all particles' flat sizes
	// For non-data-in-memory:
	// - if just created record, or single-bin and not touch or modify, or
	//		record-level replace and no sindex - sets rd.bins to empty
	//		stack_bins
	// - otherwise - sets rd.bins to stack_bins, reads existing record off
	//		device and populates bins (including particle pointers into block
	//		buffer), starts rd.n_bins_to_write with existing number of bins,
	//		starts rd.particles_flat_size with sum of all particles' flat sizes
	if (! as_bin_get_and_size_all(&rd, stack_bins)) {
		cf_warning(AS_RW, "write_local: failed as_bin_get_and_size_all()");
		write_local_failed(tr, &r_ref, record_created, tree, &rd, AS_PROTO_RESULT_FAIL_UNKNOWN);
		return -1;
	}

	// If record-level replace will delete all existing bins, this makes
	// accounting easier.
	// TODO - roll into as_bin_get_and_size_all() ???
	if (replace_deletes_bins) {
		rd.n_bins_to_write = 0;
		rd.particles_flat_size = 0;
	}

	// For memory accounting, note current usage.
	// TODO - roll into as_bin_get_and_size_all() ???
	uint64_t memory_bytes = 0;

	if (! record_created && ns->storage_data_in_memory) {
		memory_bytes = as_storage_record_get_n_bytes_memory(&rd);
	}

	// Assemble record properties from index information.
	size_t rec_props_data_size = as_storage_record_rec_props_size(&rd);
	uint8_t rec_props_data[rec_props_data_size];

	if (rec_props_data_size > 0) {
		as_storage_record_set_rec_props(&rd, rec_props_data);
	}

	// If generation-dup and conflict, set the merge bit so the write will get
	// merged here and on replicas.
	if (m->info2 & AS_MSG_INFO2_GENERATION_DUP) {
		if (m->generation != r->generation) {
			cf_info(AS_RW, "write_local: write conflict generates duplicate");
			m->info2 &= ~AS_MSG_INFO2_GENERATION_DUP;
			m->info2 |= AS_MSG_INFO2_WRITE_MERGE;
		}
	}

	bool merge = (m->info2 & AS_MSG_INFO2_WRITE_MERGE) ? true : false;
	uint8_t version = 0;

	if (merge) {
		version = as_record_unused_version_get(&rd);
		cf_info(AS_RW, "merge: inserting version %d", version);
	}

	// Loop over ops to perform bin-level checks and gather sizing information.
	op = 0;
	i = 0;

	// Prepare a bitmap to detect duplicate bins.
	uint8_t* bin_ids = NULL;
	uint32_t bin_ids_size = bin_id_bitmap_size(ns);

	if (bin_ids_size != 0) {
		bin_ids = alloca(bin_ids_size);
		memset(bin_ids, 0, bin_ids_size);
	}

	uint32_t newbins = 0;
	uint32_t stack_particles_sz = 0;

	while ((op = as_msg_op_iterate(m, op, &i)) != NULL) {
		if (op->op == AS_MSG_OP_READ) {
			// The client can send read and write operations in one command,
			// e.g. increment & get. Here, skip such read operations.
			continue;
		}

		if (OP_IS_TOUCH(op->op)) {
			// Must already have fetched existing record.
			continue;
		}

		if (ns->data_in_index && op->particle_type != AS_PARTICLE_TYPE_INTEGER &&
				// Allow AS_PARTICLE_TYPE_NULL, although bin-delete operations
				// are not likely in single-bin configuration.
				op->particle_type != AS_PARTICLE_TYPE_NULL) {
			cf_warning(AS_RW, "write_local: %lx can't write non-integer in data-in-index configuration", *(uint64_t*)&tr->keyd);
			write_local_failed(tr, &r_ref, record_created, tree, &rd, AS_PROTO_RESULT_FAIL_INCOMPATIBLE_TYPE);
			return -1;
		}

		if (record_level_replace && op->op == AS_MSG_OP_WRITE && op->particle_type == AS_PARTICLE_TYPE_NULL) {
			cf_warning(AS_RW, "bin delete can't have record-level replace flag");
			write_local_failed(tr, &r_ref, record_created, tree, &rd, AS_PROTO_RESULT_FAIL_PARAMETER);
			return -1;
		}

		if (op->name_sz >= AS_ID_BIN_SZ) {
			cf_warning(AS_RW, "too large bin name %d passed in, parameter error", op->name_sz);
			write_local_failed(tr, &r_ref, record_created, tree, &rd, AS_PROTO_RESULT_FAIL_BIN_NAME);
			return -1;
		}

		// If the existing record has this bin, get it. If not, add the bin name
		// to the vmap so the subsequent bin create can't fail.
		// TODO - bother to not add bin names for bin-delete ops?
		bool reserved;
		uint32_t idx;
		as_bin *bin = as_bin_get_and_reserve_name(&rd, op->name, op->name_sz, &reserved, &idx);

		if (! reserved) {
			cf_warning(AS_RW, "write_local: could not reserve bin name");
			write_local_failed(tr, &r_ref, record_created, tree, &rd, AS_PROTO_RESULT_FAIL_BIN_NAME);
			return -1;
		}

		if (bin_ids) {
			if (bin_id_bitmap_needs_resize(bin_ids_size, idx)) {
				uint32_t new_bin_ids_size = bin_id_bitmap_size(ns);
				uint8_t* new_bin_ids = alloca(new_bin_ids_size);

				memcpy(new_bin_ids, bin_ids, bin_ids_size);
				memset(new_bin_ids + bin_ids_size, 0, new_bin_ids_size - bin_ids_size);
				bin_ids = new_bin_ids;
				bin_ids_size = new_bin_ids_size;
			}

			if (! bin_id_bitmap_add_unique(bin_ids, idx)) {
				cf_warning(AS_RW, "write_local: multiple occurrences of bin %s", as_bin_get_name_from_id(ns, (uint16_t)idx));
				write_local_failed(tr, &r_ref, record_created, tree, &rd, AS_PROTO_RESULT_FAIL_PARAMETER);
				return -1;
			}
		}
		else if (bin_ids_size++ != 0) {
			// Single-bin - uses bin_ids_size as a flag.
			cf_warning(AS_RW, "write_local: multiple write ops in single-bin transaction");
			write_local_failed(tr, &r_ref, record_created, tree, &rd, AS_PROTO_RESULT_FAIL_PARAMETER);
			return -1;
		}

		if (m->info2 & AS_MSG_INFO2_BIN_CREATE_ONLY) {
			if (bin) {
				cf_debug(AS_RW, "returning FAIL BIN EXISTS. digest %"PRIx64"", *(uint64_t*)&tr->keyd);
				write_local_failed(tr, &r_ref, record_created, tree, &rd, AS_PROTO_RESULT_FAIL_BIN_EXISTS);
				return -1;
			}
		}

		if (m->info3 & AS_MSG_INFO3_BIN_REPLACE_ONLY) {
			if (! bin) {
				cf_debug(AS_RW, "returning FAIL NOT FOUND for must-exist bin. digest %"PRIx64"", *(uint64_t*)&tr->keyd);
				write_local_failed(tr, &r_ref, record_created, tree, &rd, AS_PROTO_RESULT_FAIL_BIN_NOT_FOUND);
				return -1;
			}
		}

		// For modify operations (incr, append, prepend), check particle types.
		if (OP_IS_MODIFY(op->op)) {
			if (bin) {
				as_particle_type type = as_bin_get_particle_type(bin);

				// For append/prepend, applied type must match existing type.
				// Standard style allows only blob or string. MC style allows
				// only string.
				if (((op->op == AS_MSG_OP_APPEND || op->op == AS_MSG_OP_PREPEND) &&
						(op->particle_type != type || (type != AS_PARTICLE_TYPE_BLOB && type != AS_PARTICLE_TYPE_STRING)))
					||
					((op->op == AS_MSG_OP_MC_APPEND || op->op == AS_MSG_OP_MC_PREPEND) &&
						(op->particle_type != type || type != AS_PARTICLE_TYPE_STRING))) {
					cf_warning(AS_RW, "%lx failed append/prepend - incompatible type", *(uint64_t*)&tr->keyd);
					write_local_failed(tr, &r_ref, record_created, tree, &rd, AS_PROTO_RESULT_FAIL_INCOMPATIBLE_TYPE);
					return -1;
				}
				else if ((op->op == AS_MSG_OP_INCR || op->op == AS_MSG_OP_MC_INCR) &&
						type != AS_PARTICLE_TYPE_INTEGER) {
					cf_warning(AS_RW, "%lx failed increment - existing bin type not integer", *(uint64_t*)&tr->keyd);
					write_local_failed(tr, &r_ref, record_created, tree, &rd, AS_PROTO_RESULT_FAIL_INCOMPATIBLE_TYPE);
					return -1;
				}
			}

			if (op->op == AS_MSG_OP_MC_INCR) {
				// In a AS_MSG_OP_MC_INCR, there are actually two uint64s mashed
				// into a blob value - an initial value and an increment value.
				if (as_msg_op_get_value_sz(op) != 2 * sizeof(uint64_t)) {
					cf_warning(AS_RW, "write_local: mc_touch data size invalid");
					write_local_failed(tr, &r_ref, record_created, tree, &rd, AS_PROTO_RESULT_FAIL_PARAMETER);
					return -1;
				}
			}
		}

		// Gather sizing information.
		// - newbins - (for data-in-memory only) how many more as_bin slots to
		//		allocate, may not all be used if bin deletes occur
		// - stack_particles_sz - (for non-data-in-memory only) size needed to
		//		hold all new or updated bins' particles
		// - rd.n_bins_to_write - keep track to determine final number of bins
		// - rd.particles_flat_size - keep track to determine final flat size

		if (op->op == AS_MSG_OP_WRITE) {
			if (op->particle_type != AS_PARTICLE_TYPE_NULL) {
				if (merge || ! bin) {
					// Create bin. Note - for non-data-in-memory, may be a bin
					// overwrite where we haven't read the old bin from drive,
					// i.e. single-bin, or record-level replace with no sindex.

					if (ns->storage_data_in_memory) {
						newbins++;
					}

					if (ns->storage_type == AS_STORAGE_ENGINE_SSD) {
						rd.n_bins_to_write++;
						rd.particles_flat_size += new_flat_size(op);
					}
				}
				else if (ns->storage_type == AS_STORAGE_ENGINE_SSD) {
					// Overwrite bin. Note - if record-level replace will delete
					// all existing bins, both rd.n_bins_to_write and
					// rd.particles_flat_size forcibly started at 0, and bin
					// overwrites behave like bin creates.

					if (replace_deletes_bins) {
						rd.n_bins_to_write++;
						rd.particles_flat_size += new_flat_size(op);
					}
					else {
						rd.particles_flat_size = rd.particles_flat_size + new_flat_size(op) - old_flat_size(bin);
					}
				}

				if (! ns->storage_data_in_memory) {
					// Any incoming particle goes in the stack buffer.
					stack_particles_sz += new_memory_size(op);
				}
			}
			else if (bin && ns->storage_type == AS_STORAGE_ENGINE_SSD) {
				// Delete bin. TODO - forbid this for single-bin?
				rd.n_bins_to_write--;
				rd.particles_flat_size -= old_flat_size(bin);
			}
		}
		else if (OP_IS_MODIFY(op->op)) {
			if (! bin) {
				// A modify operation creates a bin if there wasn't one.

				if (ns->storage_data_in_memory) {
					newbins++;
				}
				else {
					stack_particles_sz += op->op == AS_MSG_OP_MC_INCR ?
							as_particle_memory_size(AS_PARTICLE_TYPE_INTEGER, 0) :
							new_memory_size(op);
				}

				if (ns->storage_type == AS_STORAGE_ENGINE_SSD) {
					rd.n_bins_to_write++;
					rd.particles_flat_size += op->op == AS_MSG_OP_MC_INCR ?
							as_particle_flat_size(AS_PARTICLE_TYPE_INTEGER, 0) :
							new_flat_size(op);
				}
			}
			else if (op->op == AS_MSG_OP_MC_APPEND || op->op == AS_MSG_OP_MC_PREPEND ||
					 op->op == AS_MSG_OP_APPEND || op->op == AS_MSG_OP_PREPEND) {
				// Any concatenation op increases the size - old plus new
				// particle (value) sizes plus particle overhead.

				if (! ns->storage_data_in_memory) {
					// Here, new_memory_size contributes the particle overhead.
					stack_particles_sz += as_bin_get_particle_size(bin) + new_memory_size(op);
				}

				if (ns->storage_type == AS_STORAGE_ENGINE_SSD) {
					// Here, existing size contains the particle overhead.
					rd.particles_flat_size += as_msg_op_get_value_sz(op);
				}
			}
			// else - Arithmetic op (incr) leaves sizes unaffected.
		}
	}

	// Check that the resulting record size isn't greater than storage can take.
	// TODO - if allow_versions is true, the sizing here doesn't account for how
	// the vinfo size may change below! Either make it rigorous or deprecate the
	// vinfo machinery.
	if (! as_storage_record_can_fit(&rd)) {
		cf_warning(AS_RW, "{%s} write_local: %lx too big - %u bins, particles flat size %u",
				ns->name, *(uint64_t*)&tr->keyd, rd.n_bins_to_write, rd.particles_flat_size);
		write_local_failed(tr, &r_ref, record_created, tree, &rd, AS_PROTO_RESULT_FAIL_RECORD_TOO_BIG);
		return -1;
	}


	//------------------------------------------------------
	// Begin changing data-in-memory record, or filling in
	// stack record if not data-in-memory. Until such time
	// as unwinding is possible, there's now no going back -
	// failure is not an option past this point!
	//

	// Update the vinfo mask if necessary - no tracking if no versions allowed
	if (ns->allow_versions) {
		as_index_vinfo_mask_union(r,
				as_record_vinfo_mask_get(tr->rsv.p, &tr->rsv.vinfo), true);
	}

#ifdef DEBUG
	uint32_t mask_debug = r->vinfo_mask; // keep a copy on the stack just in case
	if (false == as_record_vinfoset_mask_validate(&tr->rsv.p->vinfoset, mask_debug)) {
		cf_info(AS_RW, "mask: could not validate");
	}
#endif

#ifdef USE_JEM
	if (ns->storage_data_in_memory) {
		// Set this thread's JEMalloc arena to one used by the current namespace for long-term storage.
		int arena = as_namespace_get_jem_arena(ns->name);
		cf_debug(AS_RW, "Setting JEMalloc arena #%d for long-term storage in namespace \"%s\"", arena, ns->name);
		jem_set_arena(arena);
	}
#endif

	// Now ok to accommodate a new stored key.
	if (! as_index_is_flag_set(r, AS_INDEX_FLAG_KEY_STORED) && rd.key) {
		if (ns->storage_data_in_memory) {
			as_record_allocate_key(r, rd.key, rd.key_size);
		}

		as_index_set_flags(r, AS_INDEX_FLAG_KEY_STORED);
	}

	// allocate memory for new bins, if necessary
	if (ns->storage_data_in_memory && ! ns->single_bin && newbins != 0) {
		as_bin_allocate_bin_space(r, &rd, (int32_t)newbins);
	}

	uint8_t stack_particles[stack_particles_sz]; // stack allocate space for new particles when data on device
	uint8_t *p_stack_particles = stack_particles;

	cf_detail(AS_RW, "write local: mask %x %"PRIx64, as_index_vinfo_mask_get(r, ns->allow_versions), *(uint64_t *)&tr->keyd);

	bool increment_generation = false;
	op = 0;
	i = 0;

	uint16_t max_oldbins = as_bin_inuse_count(&rd);
	int sindex_ret = AS_SINDEX_OK;
	int oldbin_cnt = 0;
	int newbin_cnt = 0;

	if (has_sindex) {
		SINDEX_GRLOCK();
	}
	int sindex_old_bins = ( ns->sindex_cnt < max_oldbins ) ? ns->sindex_cnt : max_oldbins;
	int sindex_new_bins = ( ns->sindex_cnt < m->n_ops ) ? ns->sindex_cnt : m->n_ops;
	SINDEX_BINS_SETUP(oldbin, sindex_old_bins);
	SINDEX_BINS_SETUP(newbin, sindex_new_bins);
	// If existing bins are loaded in rd.bins, it's easiest for record-level
	// replace to delete them all and add new ones fresh.
	if (replace_deletes_bins) {

		// Adjust secondary indexes before deleting bins.
		if (has_sindex) {
			for (uint16_t i = 0; i < rd.n_bins; i++) {
				if (! as_bin_inuse(&rd.bins[i])) {
					break;
				}

				sindex_ret = as_sindex_sbin_from_bin(ns, set_name, &rd.bins[i], &oldbin[oldbin_cnt]);

				if (sindex_ret == AS_SINDEX_OK) {
					oldbin_cnt++;
				}
				else if (sindex_ret != AS_SINDEX_ERR_NOTFOUND) {
					GTRACE(CALLER, debug, "failed to get sbin with error %d", sindex_ret);
				}
			}
		}

		as_bin_destroy_all(&rd);
	}

	while ((op = as_msg_op_iterate(m, op, &i)) != NULL) {
		if (op->op == AS_MSG_OP_READ) {
			// The client can send read and write operations in one command,
			// e.g. increment & get. Here, skip such read operations.
			continue;
		}

		if (op->op != AS_MSG_OP_MC_TOUCH) {
			increment_generation = true;
		}

		if (op->op == AS_MSG_OP_WRITE) {
			// null has special meaning: delete bin
			if (op->particle_type == AS_PARTICLE_TYPE_NULL) {
				if (!merge) {
					cf_debug(AS_RW, "received delete on particular bin");
					int32_t i = as_bin_get_index(&rd, op->name, op->name_sz);
					if (i != -1) {
						if (has_sindex) {
							sindex_ret = as_sindex_sbin_from_bin(ns, set_name,
									&rd.bins[i], &oldbin[oldbin_cnt]);
							if (sindex_ret == AS_SINDEX_OK) oldbin_cnt++;
							else if (sindex_ret != AS_SINDEX_ERR_NOTFOUND) {
								GTRACE(CALLER, debug, "Failed to get sbin with error %d", sindex_ret);
							}
						}
						as_bin_destroy(&rd, i);
						rd.write_to_device = true;
					}
				}
			}
			// it's a regular bin write
			else {
				as_bin *b	  = 0;
				bool is_create = false;
				if (! merge) {
					b = as_bin_get(&rd, op->name, op->name_sz);
				}
				if (! b) {
					b = as_bin_create(r, &rd, op->name, op->name_sz, version);
					is_create = true;
				}

				if (b) {
					uint32_t value_sz = as_msg_op_get_value_sz(op);
					bool check_update = false;
					if (has_sindex && !is_create) {
						sindex_ret = as_sindex_sbin_from_bin(ns, set_name,
								b, &oldbin[oldbin_cnt]);
						if (sindex_ret == AS_SINDEX_OK) {
							check_update = true;
							oldbin_cnt++;
						}
						else if (sindex_ret != AS_SINDEX_ERR_NOTFOUND) {
							GTRACE(CALLER, debug, "Failed to get sbin with error %d", sindex_ret);
						}
					}
					as_particle_frombuf(b, op->particle_type,
							as_msg_op_get_value_p(op),
							value_sz, p_stack_particles,
							ns->storage_data_in_memory);

					if (! ns->storage_data_in_memory && op->particle_type != AS_PARTICLE_TYPE_INTEGER) {
						p_stack_particles += as_particle_get_base_size(op->particle_type) + value_sz;
					}
					if (has_sindex) {
						sindex_ret = as_sindex_sbin_from_bin(ns, set_name,
								b, &newbin[newbin_cnt]);
						if (sindex_ret == AS_SINDEX_OK) {
							newbin_cnt++;
						}
						else {
							check_update = false;
							if (sindex_ret != AS_SINDEX_ERR_NOTFOUND) {
								GTRACE(CALLER, debug, "Failed to get sbin with error %d", sindex_ret);
							}
						}
					}

					//  if the values is updated; then check if both the values are same
					//  if they are make it a no-op
					if (has_sindex && check_update && newbin_cnt > 0 && oldbin_cnt > 0) {
						if (as_sindex_sbin_match(&newbin[newbin_cnt - 1], &oldbin[oldbin_cnt - 1])) {
							as_sindex_sbin_free(&newbin[newbin_cnt - 1]);
							as_sindex_sbin_free(&oldbin[oldbin_cnt - 1]);
							oldbin_cnt--;
							newbin_cnt--;
						}
					}
					rd.write_to_device = true;
				}
				else {
					cf_info(AS_RW, "bin get and create failed");
				}
			}
		}
		// Touch doesn't really do much... Just say okay and move on.
		else if (OP_IS_TOUCH(op->op)) {
			rd.write_to_device = true;
		}
		// these next ops modify the existing value, unlike the standard WRITE op
		else if (OP_IS_MODIFY(op->op)) {
			cf_detail(AS_RW, "received modify-type operation");

			as_bin *b = as_bin_get(&rd, op->name, op->name_sz);

			uint8_t *p_op_value = as_msg_op_get_value_p(op);
			uint32_t value_sz   = as_msg_op_get_value_sz(op);

			// In the case of AS_MSG_OP_MC_INCR, there are actually two uint64s
			// mashed into a blob value - an initial value and an increment value. We
			// also check the REPLACE flag - if it's set, we're not allowed to
			// create a new record, and the operation will fail.
			if (op->op == AS_MSG_OP_MC_INCR) {
				value_sz = sizeof(uint64_t); // we're only going to use one of the fields
			}

			if (b == 0) { // increment turns into write if there was no bin there before

				as_particle_type particle_type = op->particle_type;
				// Note that in the case of an MC_INCR (memcache compatible incr), we
				// may have an initial value, and the operation is allowed to fail.
				if (op->op == AS_MSG_OP_MC_INCR) {
					particle_type = AS_PARTICLE_TYPE_INTEGER;  // incoming type will be blob or string - but it's really an int!
					p_op_value += sizeof(uint64_t); // initial value is the second uint64 in the struct
				}

				b = as_bin_create(r, &rd, op->name, op->name_sz, version);

				if (b) {
					// There was no bin see the parent if condition so no
					// old bin value
					as_particle_frombuf(b, particle_type, p_op_value,
							value_sz, p_stack_particles, ns->storage_data_in_memory);

					if (! ns->storage_data_in_memory && particle_type != AS_PARTICLE_TYPE_INTEGER) {
						p_stack_particles += as_particle_get_base_size(particle_type) + value_sz;
					}
					if (has_sindex) {
						sindex_ret = as_sindex_sbin_from_bin(ns, set_name,
								b, &newbin[newbin_cnt]);
						if (sindex_ret == AS_SINDEX_OK)  newbin_cnt++;
						else if (sindex_ret != AS_SINDEX_ERR_NOTFOUND) {
							GTRACE(CALLER, debug, "Failed to get sbin with error %d", sindex_ret);
						}
					}
					rd.write_to_device = true;
				}
			}
			else { // normal case, one there already that needs modifying
				switch (op->op) {
				case AS_MSG_OP_MC_INCR:
				case AS_MSG_OP_INCR:
				{
					if (has_sindex) {
						sindex_ret = as_sindex_sbin_from_bin(ns, set_name,
								b, &oldbin[oldbin_cnt]);
						if (sindex_ret == AS_SINDEX_OK) oldbin_cnt++;
						else if (sindex_ret != AS_SINDEX_ERR_NOTFOUND) {
							GTRACE(CALLER, debug, "Failed to get sbin with error %d", sindex_ret);
						}
					}
					int modify_ret = as_particle_increment(b, AS_PARTICLE_TYPE_INTEGER, p_op_value, value_sz, op->op == AS_MSG_OP_MC_INCR);
					if (modify_ret == 0) {
						if (has_sindex) {
							sindex_ret = as_sindex_sbin_from_bin(ns, set_name,
									b, &newbin[newbin_cnt]);
							if (sindex_ret == AS_SINDEX_OK) newbin_cnt++;
							else if (sindex_ret != AS_SINDEX_ERR_NOTFOUND) {
								GTRACE(CALLER, debug, "Failed to get sbin with error %d", sindex_ret);
							}
						}
						rd.write_to_device = true;
					}
					else if (modify_ret == -2 && op->op == AS_MSG_OP_MC_INCR) {
						if (has_sindex) {
							as_sindex_sbin_free(&oldbin[oldbin_cnt - 1]);
							oldbin_cnt--;
						}
					}
					break;
				}
				case AS_MSG_OP_MC_PREPEND:
				case AS_MSG_OP_MC_APPEND:
				case AS_MSG_OP_APPEND:
				case AS_MSG_OP_PREPEND:
					// copy from stack particles if we're doing data not in memory
					if (! ns->storage_data_in_memory && as_bin_get_particle_type(b) != AS_PARTICLE_TYPE_INTEGER ) {
						memcpy(p_stack_particles, b->particle, as_particle_get_size_in_memory(b, b->particle));
						b->particle = (as_particle*)p_stack_particles;
					}

					if (has_sindex) {
						sindex_ret = as_sindex_sbin_from_bin(ns, set_name,
								b, &oldbin[oldbin_cnt]);
						if (sindex_ret == AS_SINDEX_OK) oldbin_cnt++;
						else if (sindex_ret != AS_SINDEX_ERR_NOTFOUND) {
							GTRACE(CALLER, debug, "Failed to get sbin with error %d", sindex_ret);
						}
					}

					// Append or prepend the data
					if (0 == as_particle_append_prepend_data(b, op->particle_type, p_op_value, value_sz,
							ns->storage_data_in_memory,
							op->op == AS_MSG_OP_MC_APPEND || op->op == AS_MSG_OP_APPEND,
							op->op == AS_MSG_OP_MC_APPEND || op->op == AS_MSG_OP_MC_PREPEND)) {
						rd.write_to_device = true;
						if (! ns->storage_data_in_memory) {
							p_stack_particles += as_particle_get_size_in_memory(b, b->particle);
						}
						if (has_sindex) {
							sindex_ret = as_sindex_sbin_from_bin(ns, set_name,
									b, &newbin[newbin_cnt]);
							if (sindex_ret == AS_SINDEX_OK) newbin_cnt++;
							else if (sindex_ret != AS_SINDEX_ERR_NOTFOUND) {
								GTRACE(CALLER, debug, "Failed to get sbin with error %d", sindex_ret);
							}
						}
					} else {
						// operation failed set to invalid
						if (has_sindex) {
							as_sindex_sbin_free(&oldbin[oldbin_cnt - 1]);
							oldbin_cnt--;
						}
					}
					break;
				default:
					break;
				}
			}
		}
	}

	if (has_sindex) {
		SINDEX_GUNLOCK();
	}

	// allocate down if bins are deleted / not in use
	if (ns->storage_data_in_memory && !ns->single_bin) {
		int32_t delta_bins = (int32_t) as_bin_inuse_count(&rd)
				- (int32_t) rd.n_bins;
		if (delta_bins) {
			as_bin_allocate_bin_space(r, &rd, delta_bins);
		}
	}

	write_local_post_processing(tr, ns, NULL, pickled_buf, pickled_sz,
			pickled_void_time, p_pickled_rec_props, increment_generation, wlg,
			r, &rd, memory_bytes);

	// SINDEX_MULTIOP 
	// TODO: Create a buffer with the secondary index operation, if index exists and
	//			 namespace does not have data-in-memory. Make sure it is packed structure
	//			 (it has to go over wire). Create use rw_msg_setup to create network message
	//			 for both write operation and sindex operation. Lay it over a new buffer and
	//			 call it pickled buf while returning. Indicate to caller that it is MULTI_OP
	//			 look for UDF_OP_IS_LDT is checked that is used for if it is LDT MULTI_OP
	//			 packet.

	uint64_t start_ns = 0;
	
	if (has_sindex) {
	
		if (oldbin_cnt || newbin_cnt) {
			tr->flag |= AS_TRANSACTION_FLAG_SINDEX_TOUCHED;
			if (g_config.microbenchmarks) {
				start_ns = cf_getns();
			}
		}
		// delete should precede insert
		GTRACE(CALLER, debug, "Delete bin count = %d, Inserted bin count = %d at %s", oldbin_cnt, newbin_cnt, journal ? "prole" : "master");
		if (oldbin_cnt) {
			GTRACE(CALLER, debug, "Delete @ %s %d digest %ld", __FILE__, __LINE__, *(uint64_t*)&rd.keyd);
			sindex_ret = as_sindex_delete_by_sbin(ns, set_name, oldbin_cnt, oldbin, &rd);
			as_sindex_sbin_freeall(oldbin, oldbin_cnt);
		}
		if (newbin_cnt) {
			GTRACE(CALLER, debug, "Insert @ %s %d digest %ld", __FILE__, __LINE__, *(uint64_t*)&rd.keyd);
			sindex_ret = as_sindex_put_by_sbin(ns, set_name, newbin_cnt, newbin, &rd);
			as_sindex_sbin_freeall(newbin, newbin_cnt);
		}
		if (g_config.microbenchmarks && start_ns && (oldbin_cnt || newbin_cnt)) {
			histogram_insert_data_point(g_config.write_sindex_hist, start_ns);
		}
	}

	

	if (g_config.microbenchmarks) {
		start_ns = cf_getns();
	}
	// write record to device
	as_storage_record_close(r, &rd);

	if (g_config.microbenchmarks && start_ns) {
		histogram_insert_data_point(g_config.write_storage_close_hist, start_ns);
	}

#ifdef EXTRA_CHECKS
	if (ns->n_bytes_memory > 0xFFFFFFFFFFFFL) {
		//
		cf_warning(AS_RW, "mem byte size out of wack: %"PRIx64" adding %"PRIu64,
				ns->n_bytes_memory, delta_memory_sz);
	}
	if (ns->n_bytes_disk == 0 && ns->n_bytes_memory == 0) {
		//
		cf_warning(AS_RW, "{%s:%d} disk and memory byte size zero after write, peculiar (write): %"PRIx64" adding mem %"PRIu64" disk %"PRIu64,
				ns->name, tr->rsv.pid, tr->rsv.p->n_bytes_disk, delta_memory_sz, delta_disk_sz);
	}
#endif

	// get set-id before record-close
	uint16_t set_id = as_index_get_set_id(r_ref.r);
	as_record_done(&r_ref, ns);

	//If this write is a result of XDR shipping, dont write it to the digest pipe
	//unless the user configured the server to forward the XDR writes. If this is
	//a normal write, write it to the digest pipe.
	if (!(m->info1 & AS_MSG_INFO1_XDR)
			|| (g_config.xdr_cfg.xdr_forward_xdrwrites == true)) {
		xdr_write(ns, tr->keyd, r->generation, masternode, false, set_id);
	} else {
		cf_detail(AS_RW,
				"XDR Write but forwarding is disabled. Digest %"PRIx64" is not written to the digest pipe.",
				*(uint64_t *) &tr->keyd);
	}

	if (!as_bin_inuse_has(&rd)) {
		cf_atomic_int_incr(&g_config.stat_zero_bin_records);
		cf_debug(AS_RW, "write local: deleting no-bin record %"PRIx64,
				*(uint64_t*)&tr->keyd);
		write_delete_local(tr, false, masternode);
	}

	cf_detail(AS_RW, "WRITE LOCAL: complete digest %"PRIx64"",
			*(uint64_t *) &tr->keyd);

	return (0);
}

typedef struct {
	as_namespace_id ns_id;
	as_partition_id part_id;
} __attribute__ ((__packed__)) journal_hash_key;

uint32_t journal_hash_fn(void *value) {
	journal_hash_key *jhk = (journal_hash_key *) value;
	return ((uint32_t) jhk->part_id);
}

typedef struct {
	as_namespace *ns; // reference count held
	as_partition_id part_id; // won't vanish as long as ns refcount ok
	cf_digest digest; // where to find the data
	cl_msg *msgp; // data to write
	bool delete; // or a delete flag if it's a delete
	write_local_generation wlg;
} journal_queue_element;

//
// The journal hash has a journal_hash_key as its key - a namespace_id and partition_id
// and a queue as a value. That queue holds journal queue elements.
// Use of the hash must be covered by the journal_lock
//

shash *journal_hash = 0;
pthread_mutex_t journal_lock = PTHREAD_MUTEX_INITIALIZER;

//
// Write a record to the journal for later application
//
// This is called in the same code path as write_local, and write_local
// consumes nothing. You can't even be sure that some of these pointers
// (like the proto) is really a malloc/free pointer.
// So although it hurts, take a copy

int write_journal(as_transaction *tr, write_local_generation *wlg) {
	cf_detail(AS_RW, "write to journal: %"PRIx64, *(uint64_t*)&tr->keyd);

	if (!journal_hash)
		return (0);

	journal_queue_element jqe;
	jqe.ns = tr->rsv.ns;
	jqe.part_id = tr->rsv.pid;
	jqe.digest = tr->keyd;
	jqe.msgp = cf_malloc(sizeof(as_proto) + tr->msgp->proto.sz);
	memcpy(jqe.msgp, tr->msgp, sizeof(as_proto) + tr->msgp->proto.sz);
	jqe.delete = false;
	jqe.wlg = *wlg;

	journal_hash_key jhk;
	jhk.ns_id = jqe.ns->id;
	jhk.part_id = tr->rsv.pid;

	cf_queue *j_q;

#ifdef JOURNAL_HASH_CHECKING
	{
		as_msg *msgp = (as_msg *)jqe.msgp;
		as_msg_op *op = 0;
		char stupidbufk[128], stupidbufv[128];
		int i = 0;

		as_msg_key *kfp;
		kfp = as_msg_field_get(msgp, AS_MSG_FIELD_TYPE_KEY);
		memset(stupidbufk, 0, 128);
		memcpy(stupidbufk, kfp->key, 11);

		fprintf(stderr, "J key: %s\n", stupidbufk);

		while ((op = as_msg_op_iterate(msgp, op, &i))) {
			if (AS_MSG_OP_WRITE != op->op)
				continue;

			cf_digest d;
			memset(stupidbufv, 0, 128);
			stupidbufv[0] = 3;
			memcpy(stupidbufv + sizeof(uint8_t), as_msg_op_get_value_p(op), as_msg_op_get_value_sz(op));
			cf_digest_compute((void *)stupidbufv, 11, &d);
			fprintf(stderr, "J write: %"PRIx64" %"PRIx64" %d %s\n", *(uint64_t *)&jqe.digest, *(uint64_t *)&d, as_msg_op_get_value_sz(op), stupidbufv);
		}
	}
#endif

	pthread_mutex_lock(&journal_lock);
	if (SHASH_OK != shash_get(journal_hash, &jhk, &j_q)) {
		if (jqe.msgp) {
			cf_free(jqe.msgp);
		}
		pthread_mutex_unlock(&journal_lock);
		return (0);
	}

	cf_queue_push(j_q, &jqe);

	pthread_mutex_unlock(&journal_lock);

	return (0);
}

//
// Write into the journal a "delete" element
//

int write_delete_journal(as_transaction *tr) {
	cf_detail(AS_RW, "write to delete journal: %"PRIx64"", *(uint64_t*)&tr->keyd);

	if (journal_hash == 0)
		return (0);

	journal_queue_element jqe;
	jqe.ns = tr->rsv.ns;
	jqe.part_id = tr->rsv.pid;
	jqe.digest = tr->keyd;
	jqe.msgp = 0;
	jqe.delete = true;

	journal_hash_key jhk;
	jhk.ns_id = jqe.ns->id;
	jhk.part_id = jqe.part_id;

	cf_queue *j_q;

	pthread_mutex_lock(&journal_lock);

	if (SHASH_OK != shash_get(journal_hash, &jhk, &j_q)) {
		pthread_mutex_unlock(&journal_lock);
		return (0);
	}

	cf_queue_push(j_q, &jqe);

	pthread_mutex_unlock(&journal_lock);

	return (0);
}

//
// Opens a given journal for business
//

int as_write_journal_start(as_namespace *ns, as_partition_id pid) {
	cf_detail(AS_RW, "write journal start! {%s:%d}", ns->name, (int)pid);

	pthread_mutex_lock(&journal_lock);
	if (journal_hash == 0) {
		// Note - A non-lock hash table because we always use it under the journal lock
		shash_create(&journal_hash, journal_hash_fn, sizeof(journal_hash_key),
				sizeof(cf_queue *), 1024, 0);
	}
	journal_hash_key jhk;
	jhk.ns_id = ns->id;
	jhk.part_id = pid;

	cf_queue *journal_q;

	// if there's another journal stored, clean it
	if (SHASH_OK == shash_get_and_delete(journal_hash, &jhk, &journal_q)) {
		cf_debug(AS_RW,
				" warning: journal_start with journal already existing {%s:%d}",
				ns, (int)pid);
		journal_queue_element jqe;
		while (0 == cf_queue_pop(journal_q, &jqe, CF_QUEUE_FOREVER)) {
			if (jqe.msgp) {
				cf_free(jqe.msgp);
			}
		}
		cf_queue_destroy(journal_q);
	}

	journal_q = cf_queue_create(sizeof(journal_queue_element), false);
	if (SHASH_OK != shash_put_unique(journal_hash, &jhk, (void *) &journal_q)) {
		cf_queue_destroy(journal_q);
		pthread_mutex_unlock(&journal_lock);
		cf_debug(AS_RW,
				" warning: write_start_journal on already started journal, {%s:%d}, error",
				ns->name, (int)pid);
		return (-1);
	}
	pthread_mutex_unlock(&journal_lock);

	return (0);
}

//
// Applies the journal on a particular namespace - and removes the journal
//
// NB you must hold the partition state lock when you apply the journal
int as_write_journal_apply(as_partition_reservation *prsv) {
	cf_debug(AS_RW, "write journal apply! {%s:%d}",
			prsv->ns->name, (int)prsv->pid);

	pthread_mutex_lock(&journal_lock);
	if (!journal_hash) {
		cf_debug(AS_RW, "[NOTE] calling journal apply with no starts! {%s:%d}", prsv->ns->name, (int)prsv->pid);
		pthread_mutex_unlock(&journal_lock);
		return (-1);
	}
	journal_hash_key jhk;
	jhk.ns_id = prsv->ns->id;
	jhk.part_id = prsv->pid;
	cf_queue *journal_q;
	if (SHASH_OK != shash_get_and_delete(journal_hash, &jhk, &journal_q)) {
		cf_warning(AS_RW,
				" warning: journal_apply on non-existant journal {%s:%d}",
				prsv->ns->name, (int)prsv->pid);
		pthread_mutex_unlock(&journal_lock);
		return (-1);
	}
	pthread_mutex_unlock(&journal_lock);

	// got the queue, got the journal, use it
	journal_queue_element jqe;
	while (0 == cf_queue_pop(journal_q, &jqe, CF_QUEUE_NOWAIT)) {
		// INIT_TR
		as_transaction tr;
		as_transaction_init(&tr, &jqe.digest, jqe.msgp);
		as_partition_reservation_copy(&tr.rsv, prsv);
		tr.rsv.is_write = true;
		tr.rsv.state = AS_PARTITION_STATE_JOURNAL_APPLY; // doesn't matter
#ifdef JOURNAL_HASH_CHECKING
		{
			as_msg *msgp = (as_msg *)jqe.proto;
			as_msg_op *op = 0;
			char stupidbufk[128], stupidbufv[128];
			int i = 0;

			as_msg_key *kfp;
			kfp = as_msg_field_get(msgp, AS_MSG_FIELD_TYPE_KEY);
			memset(stupidbufk, 0, 128);
			memcpy(stupidbufk, kfp->key, 11);

			fprintf(stderr, "Ja key: %s\n", stupidbufk);

			while ((op = as_msg_op_iterate(msgp, op, &i))) {
				if (AS_MSG_OP_WRITE != op->op)
					continue;

				cf_digest d;
				memset(stupidbufv, 0, 128);
				stupidbufv[0] = 3;
				memcpy(stupidbufv + sizeof(uint8_t), as_msg_op_get_value_p(op), as_msg_op_get_value_sz(op));
				cf_digest_compute((void *)stupidbufv, 11, &d);
				fprintf(stderr, "Ja write: %"PRIx64" %"PRIx64" %d %s\n", *(uint64_t *)&jqe.digest, *(uint64_t *)&d, as_msg_op_get_value_sz(op), stupidbufv);
			}
		}
#endif

		int rv;
		if (jqe.delete == true)
			rv = write_delete_local(&tr, false, 0);
		else
			rv = write_local(&tr, &jqe.wlg, 0, 0, 0, 0, false, 0);

		cf_detail(AS_RW, "write journal: wrote: rv %d key %"PRIx64,
				rv, *(uint64_t *)&tr.keyd);

		if (jqe.msgp) {
			cf_free(jqe.msgp);
		}
	}

	cf_queue_destroy(journal_q);

	return (0);
}

int
write_process_op(as_namespace *ns, cf_digest *keyd, cl_msg *msgp,
		as_partition_reservation *rsvp, cf_node node, as_generation generation)
{
	// INIT_TR
	as_transaction tr;
	as_transaction_init(&tr, keyd, msgp);

	tr.rsv = *rsvp;

	// Check here if this is prole delete caused by nsup
	// If yes we need to tell XDR not to ship the delete
	uint32_t info = msgp->msg.info1;
	if (info & RW_INFO_NSUP_DELETE) {
		tr.flag |= AS_TRANSACTION_FLAG_NSUP_DELETE;
	}

	if (ns->ldt_enabled) {
		if ((info & RW_INFO_LDT_SUBREC)
				|| (info & RW_INFO_LDT_ESR)) {
			tr.flag |= AS_TRANSACTION_FLAG_LDT_SUB;
			cf_detail(AS_RW,
					"LDT Subrecord Replication Request Received %"PRIx64"\n",
					*(uint64_t* )keyd);
		}
	}
	if (info & RW_INFO_UDF_WRITE) {
		cf_atomic_int_incr(&g_config.udf_replica_writes);
	}

	int rv = 0;
	if (msgp->msg.info2 & AS_MSG_INFO2_DELETE) {
		rv = write_delete_local(&tr, true, node);
	} else if (generation == 0) {
		write_local_generation wlg;
		wlg.use_gen_check = false;
		wlg.use_gen_set = false;
		wlg.use_msg_gen = false;
		rv = write_local(&tr, &wlg, 0, 0, 0, 0, true, node);
	} else if (true == ns->single_bin) {
		write_local_generation wlg;
		wlg.use_gen_check = false;
		wlg.use_gen_set = true;
		wlg.gen_set = generation;
		wlg.use_msg_gen = false;
		rv = write_local(&tr, &wlg, 0, 0, 0, 0, true, node);
	} else {
		write_local_generation wlg;
		if (generation) {
			wlg.use_gen_check = true;
			wlg.gen_check = generation - 1;
		} else {
			wlg.use_gen_check = false;
		}
		wlg.use_gen_set = false;
		wlg.use_msg_gen = false;
		rv = write_local(&tr, &wlg, 0, 0, 0, 0, true, node);
	}

	if (rv == 0) {
		tr.result_code = 0;
	} else {
		// TODO: Handle case when its a Replace operation in write_local,
		// it also returns AS_PROTO_RESULT_FAIL_NOTFOUND
		if ((tr.result_code == AS_PROTO_RESULT_FAIL_NOTFOUND)
				&& (msgp->msg.info2 & AS_MSG_INFO2_DELETE)) {
			cf_atomic_int_incr(&g_config.err_write_fail_prole_delete);
		} else {
			cf_info(AS_RW,
					"rw prole operation: failed, ns %s rv %d result code %d, "
					"digest %"PRIx64"",
					ns->name, rv, tr.result_code, *(uint64_t*)&tr.keyd);
		}
	}

	return tr.result_code;
}

int
write_process_new(cf_node node, msg *m, as_partition_reservation *rsvp,
		bool f_respond)
{
	uint32_t result_code = AS_PROTO_RESULT_FAIL_UNKNOWN;
	bool local_reserve = false;

	cf_digest *keyd;
	size_t sz = 0;
	if (0 != msg_get_buf(m, RW_FIELD_DIGEST, (byte **) &keyd, &sz,
			MSG_GET_DIRECT)) {
		cf_debug(AS_RW, "write process received message with out digest");
		cf_atomic_int_incr(&g_config.rw_err_write_internal);
		goto Out;
	}

	uint64_t cluster_key;
	if (0 != msg_get_uint64(m, RW_FIELD_CLUSTER_KEY, &cluster_key)) {
		cf_warning(AS_RW, "write process received message without cluster key");
		cf_atomic_int_incr(&g_config.rw_err_write_internal);
		goto Out;
	}

	as_generation generation = 0;
	if (0 != msg_get_uint32(m, RW_FIELD_GENERATION, &generation)) {
		goto Out;
	}

	cl_msg *msgp = 0;
	size_t msgp_sz = 0;
	uint8_t *pickled_buf = NULL;
	size_t pickled_sz = 0;
	if (0 != msg_get_buf(m, RW_FIELD_AS_MSG, (byte **) &msgp, &msgp_sz,
			MSG_GET_DIRECT)) {

		pickled_sz = 0;
		if (0 != msg_get_buf(m, RW_FIELD_RECORD, (byte **) &pickled_buf,
				&pickled_sz, MSG_GET_DIRECT)) {

			cf_debug(AS_RW,
					"write process received message without AS MSG or RECORD");
			cf_atomic_int_incr(&g_config.rw_err_write_internal);
			goto Out;
		}
	}


	as_rec_props rec_props;
	if (0 != msg_get_buf(m, RW_FIELD_REC_PROPS, (byte **) &rec_props.p_data,
			(size_t*) &rec_props.size, MSG_GET_DIRECT)) {
		cf_debug(AS_RW,
				"write process received message without record properties");
	}

	int missing_fields = 0;

	uint32_t void_time = 0;
	if (0 != msg_get_uint32(m, RW_FIELD_VOID_TIME, &void_time)) {
		cf_warning(AS_RW, "write process received message without void_time");
		missing_fields++;
	}

	uint32_t info = 0;
	if (0 != msg_get_uint32(m, RW_FIELD_INFO, &info)) {
		cf_warning(AS_RW, "write process received message without info field");
		missing_fields++;
	}

	if (missing_fields) {
		cf_warning(AS_RW,
				"write process received message with %d missing fields ~~ returing result fail unknown",
				missing_fields);
		result_code = AS_PROTO_RESULT_FAIL_UNKNOWN;
		goto Out;
	}

	as_partition_reservation rsv;
	if (!rsvp) {
		uint8_t *ns_name = 0;
		size_t ns_name_len;
		if (0 != msg_get_buf(m, RW_FIELD_NAMESPACE, &ns_name, &ns_name_len,
				MSG_GET_DIRECT)) {
			cf_info(AS_RW, "write process: no namespace");
			cf_atomic_int_incr(&g_config.rw_err_dup_internal);
			goto Out;
		}

		as_namespace *ns = as_namespace_get_bybuf(ns_name, ns_name_len);
		if (!ns) {
			cf_info(AS_RW, "get abort invalid namespace received");
			cf_atomic_int_incr(&g_config.rw_err_dup_internal);
			goto Out;
		}

		as_partition_reserve_migrate(ns, as_partition_getid(*keyd), &rsv, 0);
		cf_atomic_int_incr(&g_config.wprocess_tree_count);
		local_reserve = true;
		rsvp = &rsv;
	}

	as_namespace *ns = rsvp->ns;

	// TODO: check for RW_INFO_LDT and only take that write
	// operation if the partition is in the migrate state where
	// it can take such changes. if migration has not given to
	// this node LDT_REC DO NOT perform write.
	if (ns->ldt_enabled) {
		if ((info & RW_INFO_LDT_SUBREC)
				|| (info & RW_INFO_LDT_ESR)) {
			cf_detail(AS_RW,
					" MULTI_OP: LDT Subrecord Replication Request Received Sent %"PRIx64" rv=%d",
					*(uint64_t * )keyd);
		} else if (info & RW_INFO_LDT_REC) {
			cf_detail(AS_RW,
					"MULTI_OP: LDT Record Replication Request Received %"PRIx64" rv=%d migration state=%d",
					*(uint64_t * )keyd, rsvp ? rsvp->p->rxstate : -1);

			if (rsvp && ((rsvp->p->rxstate == AS_PARTITION_MIG_RX_STATE_INIT)
					|| (rsvp->p->rxstate == AS_PARTITION_MIG_RX_STATE_SUBRECORD))) {
				result_code = AS_PROTO_RESULT_OK;
				cf_info(AS_RW, "MULTI_OP: LDT Record Replication Skipped.. Partition in MIG_RECV_SUBRECORD state");
				goto Out;
			}
		}
	}

	// Two ways to tell a prole to write something -
	// a) By operation shipping means that the prole has been passed the input
	// message, and needs to process it. Following cases use it right now
	// - Delete
	// - Single Bin Operation
	// - Write (does not use it because it is not idempotent)
	//
	// b) By data shipping means that the new record (in which case it writes
	// the entire record) is sent and the node simply overwrites it.
	int rv = 0;
	if (msgp) {
		result_code = write_process_op(ns, keyd, msgp, rsvp, node, generation);
	} else {
		rv = write_local_pickled(keyd, rsvp, pickled_buf, pickled_sz,
				&rec_props, generation, void_time, node, info);
		if (rv == 0) {
			result_code = AS_PROTO_RESULT_OK;
		} else {
			result_code = AS_PROTO_RESULT_FAIL_UNKNOWN;
			cf_info(AS_RW, "Writing pickled failed %d for digest %"PRIx64,
					rv, *(uint64_t *) keyd);
		}
	}

	if (rsvp->ns->ldt_enabled) {
		if ((info & RW_INFO_LDT_SUBREC)
				|| (info & RW_INFO_LDT_ESR)) {
			cf_detail(AS_RW,
					"MULTI_OP: Subrecord Replication Request Processed %"PRIx64" rv=%d",
					*(uint64_t * )keyd, result_code);
		}
	}

Out:
	if (local_reserve) {
		as_partition_release(&rsv);
		cf_atomic_int_decr(&g_config.wprocess_tree_count);
	}

	if (result_code != AS_PROTO_RESULT_OK) {
		if (result_code == AS_PROTO_RESULT_FAIL_GENERATION) {
			cf_atomic_int_incr(&g_config.err_write_fail_prole_generation);
		} else if (result_code == AS_PROTO_RESULT_FAIL_UNKNOWN) {
			cf_atomic_int_incr(&g_config.err_write_fail_prole_unknown);
		}
	}

	msg_set_unset(m, RW_FIELD_AS_MSG);
	msg_set_unset(m, RW_FIELD_RECORD);
	msg_set_unset(m, RW_FIELD_REC_PROPS);
	msg_set_uint32(m, RW_FIELD_OP, RW_OP_WRITE_ACK);
	msg_set_uint32(m, RW_FIELD_RESULT, result_code);

	if (f_respond) {
		uint64_t start_ns = 0;
		if (g_config.microbenchmarks) {
			start_ns = cf_getns();
		}
		int rv2 = as_fabric_send(node, m, AS_FABRIC_PRIORITY_MEDIUM);
		if (g_config.microbenchmarks && start_ns) {
			histogram_insert_data_point(g_config.prole_fabric_send_hist,
					start_ns);
		}

		if (rv2 != 0) {
			cf_debug(AS_RW, "write process: send fabric message bad return %d",
					rv2);
			as_fabric_msg_put(m);
			cf_atomic_int_incr(&g_config.rw_err_write_send);
		}
	}

	return (0);
}

//
// Incoming messages start here
// * could get a request that we need to service
// * could get a response to one of our requests - need to find the request
//   and send the real response to the remote end
//
int
write_msg_fn(cf_node id, msg *m, void *udata)
{
	uint32_t op = 99999;
	if (0 != msg_get_uint32(m, RW_FIELD_OP, &op)) {
		cf_warning(AS_RW,
				"write_msg_fn received message without operation field");
	}

	switch (op) {

	case RW_OP_WRITE: {
		uint64_t start_ns = 0;

		if (g_config.microbenchmarks) {
			start_ns = cf_getns();
		}

		cf_atomic_int_incr(&g_config.write_prole);

		write_process(id, m, true);

		if (g_config.microbenchmarks && start_ns) {
			histogram_insert_data_point(g_config.wt_prole_hist, start_ns);
		}

		break;
	}

	case RW_OP_WRITE_ACK:

		// different path if we're using async replication
		if (g_config.replication_fire_and_forget) {
			rw_replicate_process_ack(id, m, true);
		} else {
			rw_process_ack(id, m, true);
		}

		break;

	case RW_OP_DUP:

		cf_atomic_int_incr(&g_config.read_dup_prole);

		rw_dup_process(id, m);

		break;

	case RW_OP_DUP_ACK:

		rw_process_ack(id, m, false);

		break;

	case RW_OP_MULTI:

		cf_detail(AS_RW, "MULTI_OP: Received Multi Op Request");
		rw_multi_process(id, m);
		cf_detail(AS_RW, "MULTI_OP: Processed Multi Op Request");

		break;

	case RW_OP_MULTI_ACK:

		cf_detail(AS_RW, "MULTI_OP: Received Multi Op Ack");
		rw_process_ack(id, m, false);
		cf_detail(AS_RW, "MULTI_OP: Processed Multi Op Ack");

		break;

	default:
		cf_debug(AS_RW,
				"write_msg_fn: received unknown, unsupported message %d from remote endpoint",
				op);
		as_fabric_msg_put(m);
		break;
	}

	return (0);
} // end write_msg_fn()

// Helper function used to clean up a tr or wr proto_fd_h in a number of places.
static void release_proto_fd_h(as_file_handle *proto_fd_h) {
	shutdown(proto_fd_h->fd, SHUT_RDWR);
	proto_fd_h->inuse = false;
	AS_RELEASE_FILE_HANDLE(proto_fd_h);
}

typedef struct now_times_s {
	uint64_t now_ns;
	uint64_t now_ms;
} now_times;

int
rw_retransmit_reduce_fn(void *key, uint32_t keylen, void *data, void *udata)
{
	write_request *wr = data;
	now_times *p_now = (now_times*)udata;

	if (p_now->now_ns > cf_atomic64_get(wr->end_time)) {

		if (!wr->ready) {
			cf_detail(AS_RW, "Timing out never-ready wr %p", wr);

			if (!(wr->proto_fd_h)) {
				cf_detail(AS_RW, "No proto_fd_h on wr %p", wr);
			}
		}

		cf_atomic_int_incr(&g_config.stat_rw_timeout);
		if (wr->ready) {
			if ( ! wr->has_udf ) {
				cf_hist_track_insert_data_point(g_config.wt_hist, wr->start_time);
			}
		}

		pthread_mutex_lock(&wr->lock);
		if (wr->udata.req_cb) {
			as_transaction tr;
			write_request_init_tr(&tr, wr);
			udf_rw_complete(&tr, AS_PROTO_RESULT_FAIL_TIMEOUT, __FILE__, __LINE__);
			UREQ_DATA_RESET(&tr.udata);
			if (tr.proto_fd_h) {
				AS_RELEASE_FILE_HANDLE(tr.proto_fd_h);
			}
		} else {
			if (wr->proto_fd_h) {
				release_proto_fd_h(wr->proto_fd_h);
				wr->proto_fd_h = 0;
			}
		}
		pthread_mutex_unlock(&wr->lock);

		return (RCHASH_REDUCE_DELETE);
	}

	// cases where the wr is inserted in the table but all structures are not ready yet
	if (wr->ready == false) {
		return (0);
	}

	if (wr->xmit_ms < p_now->now_ms) {

		bool finished = false;

		pthread_mutex_lock(&wr->lock);
		if (wr->rsv.n_dupl > 0)
			cf_debug(AS_RW,
					"{%s:%d} rw retransmit reduce fn: RETRANSMITTING %"PRIx64" %s",
					wr->rsv.ns->name, wr->rsv.pid, *(uint64_t *) & (wr->keyd), wr->is_read ? "READ" : "WRITE");
		else
			cf_debug(AS_RW,
					"{%s:%d} rw retransmit reduce fn: RETRANSMITTING %"PRIx64" %s",
					wr->rsv.ns->name, wr->rsv.pid, *(uint64_t *) & (wr->keyd), wr->is_read ? "READ" : "WRITE");

		wr->xmit_ms = p_now->now_ms + wr->retry_interval_ms;
		wr->retry_interval_ms *= 2;

		WR_TRACK_INFO(wr, "rw_retransmit_reduce_fn: retransmitting ");
		send_messages(wr);
		finished = finish_rw_process_ack(wr, AS_PROTO_RESULT_OK);
		pthread_mutex_unlock(&wr->lock);

		if (finished == true) {
			if (wr->rsv.n_dupl > 0)
				cf_debug(AS_RW,
						"{%s:%d} rw retransmit reduce fn: DELETING request %"PRIx64" %s",
						wr->rsv.ns->name, wr->rsv.pid, *(uint64_t *) & (wr->keyd), wr->is_read ? "READ" : "WRITE");
			else
				cf_debug(AS_RW,
						"{%s:%d} rw retransmit reduce fn: DELETING request %"PRIx64" %s",
						wr->rsv.ns->name, wr->rsv.pid, *(uint64_t *) & (wr->keyd), wr->is_read ? "READ" : "WRITE");
			WR_TRACK_INFO(wr, "rw_retransmit_reduce_fn: deleting ");
			return (RCHASH_REDUCE_DELETE);
		}
	}

	return (0);
} // end rw_retransmit_reduce_fn()

void *
rw_retransmit_fn(void *gcc_is_ass)
{
	while (1) {

		usleep(130 * 1000);

		now_times now;
		now.now_ns = cf_getns();
		now.now_ms = now.now_ns / 1000000;

		rchash_reduce_delete(g_write_hash, rw_retransmit_reduce_fn, &now);

#ifdef DEBUG
		// SUPER DEBUG --- catching some kind of leak of rchash
		if ( rchash_get_size(g_write_hash) > 1000) {

			rchash_reduce( g_write_hash, rw_dump_reduce, 0);
		}
#endif

	};
	return (0);
}

//
// Eventually, we'd like to have a hash table and a queue
// but realistically, all you need to do is send, because the
// fabric is pretty reliable. Expand this section when you want
// to make the system more reliable
//
cf_queue *g_rw_replication_q = 0;
#define RW_REPLICATION_THREAD_MAX 16
pthread_t g_rw_replication_th[RW_REPLICATION_THREAD_MAX];

typedef struct {
	cf_node node;
	msg *m;
} rw_replication_element;

void
rw_replicate_async(cf_node node, msg *m)
{
	// send this message to the remote node
	msg_incr_ref(m);
	int rv = as_fabric_send(node, m, AS_FABRIC_PRIORITY_MEDIUM);
	if (rv != 0) {
		// couldn't send, don't try again, for now
		as_fabric_msg_put(m);
	}

	return;
}

//
// Either is write, or is dup (if !is_write)
//
void
rw_replicate_process_ack(cf_node node, msg *m, bool is_write)
{
	if (m)
		as_fabric_msg_put(m);

	return;
}

void *
rw_replication_worker_fn(void *yeah_yeah_yeah)
{
	for (;;) {

		rw_replication_element e;

		if (0 != cf_queue_pop(g_rw_replication_q, &e, CF_QUEUE_FOREVER)) {
			cf_crash(AS_RW, "unable to pop from dup work queue");
		}

		cf_detail(AS_RW,
				"replication_process: sending message to destination to %"PRIx64,
				e.node);
#ifdef DEBUG_MSG
		msg_dump(m, "rw incoming dup");
#endif

	}
	return (0);
}

int rw_replicate_init(void) {
#if 0
	g_rw_replication_q = cf_queue_create( sizeof(rw_replication_element) , true /*multithreaded*/);
	if (!g_rw_replication_q) return(-1);

	for (int i = 0; i < 1; i++) {
		if (0 != pthread_create(&g_rw_replication_th[i], 0, rw_replication_worker_fn, 0)) {
			cf_crash(AS_RW, "can't create worker threads for duplicate resolution");
		}
	}
#endif
	return (0);
}

//
// This function is called right after a partition re-balance
// Any write in progress to the now-gone node can be quickly retransmitted to the proper node
//

int
write_node_delete_reduce_fn(void *key, uint32_t keylen, void *data,
		void *udata)
{
	write_request *wr = data;
	cf_node *node = (cf_node *) udata;

	for (int i = 0; i < wr->dest_sz; i++) {
		if ((wr->dest_complete[i] == 0) && (wr->dest_nodes[i] == *node)) {
			cf_debug(AS_RW, "removed: speed up retransmit");
			wr->xmit_ms = 0;
		}
	}

	return (0);
}

typedef struct as_rw_paxos_change_struct_t {
	cf_node succession[AS_CLUSTER_SZ];
	cf_node deletions[AS_CLUSTER_SZ];
} as_rw_paxos_change_struct;

/* 
 * write_node_succession_reduce_fn
 * discover nodes in the hash table that are no longer in the succession list
 */
int
write_node_succession_reduce_fn(void *key, uint32_t keylen, void *data,
		void *udata)
{
	as_rw_paxos_change_struct *del = (as_rw_paxos_change_struct *) udata;
	write_request *wr = data;
	bool node_in_slist = false;

	for (int i = 0; i < wr->dest_sz; i++) {
		/* check if this key is in the succession list */
		node_in_slist = false;
		for (int j = 0; j < g_config.paxos_max_cluster_size; j++) {
			if (wr->dest_nodes[i] == del->succession[j]) {
				node_in_slist = true;
				break;
			}
		}
		if (false == node_in_slist) {
			for (int j = 0; j < g_config.paxos_max_cluster_size; j++) {
				/* if an empty slot exists, then it means key is not there yet */
				if (del->deletions[j] == (cf_node) 0) {
					del->deletions[j] = wr->dest_nodes[i];
					break;
				}
				/* if key already exists, return */
				if (wr->dest_nodes[i] == del->deletions[i])
					break;
			}
		}
	}

	return (0);
}

void
rw_paxos_change(as_paxos_generation gen, as_paxos_change *change,
		cf_node succession[], void *udata)
{
	if ((NULL == change) || (1 > change->n_change))
		return;
	as_rw_paxos_change_struct del;
	memset(&del, 0, sizeof(as_rw_paxos_change_struct));
	memcpy(del.succession, succession,
			sizeof(cf_node) * g_config.paxos_max_cluster_size);
	/*
	 * Find out if the request is sync.
	 */
	if (change->type[0] == AS_PAXOS_CHANGE_SYNC) {
		//Update the XDR cluster map. Piggybacking on the rw callback instead of adding a new one.
		xdr_clmap_update(AS_PAXOS_CHANGE_SYNC, succession,
				g_config.paxos_max_cluster_size);

		/*
		 * Iterate through the write hash table and find nodes that are not in the succession list
		 * Remove these entries from the hash table
		 */
		rchash_reduce(g_write_hash, write_node_succession_reduce_fn,
				(void *) &del);

		/*
		 * if there are any nodes to be deleted, then execute the deletion algorithm
		 */
		for (int i = 0; i < g_config.paxos_max_cluster_size; i++) {
			if ((cf_node) 0 != del.deletions[i]) {
				cf_debug(AS_RW, "notified: REMOVE node %"PRIx64"",
						del.deletions[i]);
				rchash_reduce(g_write_hash, write_node_delete_reduce_fn,
						(void *) & (del.deletions[i]));
			}
		}
		return;
	}

	/* This the deprecated case where this code is called at the end of a paxos transaction commit */
	cf_node changed_nodes[0];
	for (int i = 0; i < change->n_change; i++)
		if (change->type[i] == AS_PAXOS_CHANGE_SUCCESSION_REMOVE) {

			//Remove from the XDR cluster map
			changed_nodes[0] = change->id[i];
			xdr_clmap_update(change->type[i], changed_nodes, 1);

			cf_debug(AS_RW, "notified: REMOVE node %"PRIx64, change->id[i]);
			rchash_reduce(g_write_hash, write_node_delete_reduce_fn,
					(void *)&(change->id[i]));
		} else if (change->type[i] == AS_PAXOS_CHANGE_SUCCESSION_ADD) {

			//Add to the XDR cluster map
			changed_nodes[0] = change->id[i];
			xdr_clmap_update(change->type[i], changed_nodes, 1);
		}

	return;
}

uint32_t
as_write_inprogress()
{
	if (g_write_hash)
		return (rchash_get_size(g_write_hash));
	else
		return (0);

}

void
as_write_init()
{
	if (1 != cf_atomic32_incr(&init_counter)) {
		return;
	}

	rchash_create(&g_write_hash, write_digest_hash, write_request_destructor,
			sizeof(global_keyd), 16 * 1024, RCHASH_CR_MT_MANYLOCK);

	pthread_create(&g_rw_retransmit_th, 0, rw_retransmit_fn, 0);

	if (0 != rw_dup_init()) {
		cf_crash(AS_RW, "couldn't initialize duplicate write unit threads");
		return;
	}

	if (0 != rw_replicate_init()) {
		cf_crash(AS_RW, "couldn't initialize write unit threads");
		return;
	}

	as_fabric_register_msg_fn(M_TYPE_RW, rw_mt, sizeof(rw_mt), write_msg_fn,
			0 /* udata */);

	as_paxos_register_change_callback(rw_paxos_change, 0);

#ifdef TRACK_WR
	wr_track_init();
#endif

}

void
single_transaction_response(as_transaction *tr, as_namespace *ns,
		as_msg_op **ops, as_bin **response_bins, uint16_t n_bins,
		uint32_t generation, uint32_t void_time, uint *written_sz,
		char *setname)
{

	cf_detail_digest(AS_RW, NULL, "[ENTER] NS(%s)", ns->name );

	if (tr->proto_fd_h) {
		if (0 != as_msg_send_reply(tr->proto_fd_h, tr->result_code,
				generation, void_time, ops, response_bins, n_bins, ns,
				written_sz, tr->trid, setname)) {
			cf_info(AS_RW, "rw: can't send reply, fd %d rc %d",
					tr->proto_fd_h->fd, tr->result_code);
		}
		tr->proto_fd_h = 0;
	} else if (tr->proxy_msg) {
		// it was a proxy request - hand it back to the proxy for responding
		if (tr->flag & AS_TRANSACTION_FLAG_SHIPPED_OP)
			cf_detail(AS_RW,
					"[Digest %"PRIx64" Shipped OP] sending reply, rc %d to %"PRIx64"",
					*(uint64_t *)&tr->keyd, tr->result_code, tr->proxy_node);
		else
			cf_detail(AS_RW, "sending proxy reply, rc %d to %"PRIx64"",
					tr->result_code, tr->proxy_node);

		as_proxy_send_response(tr->proxy_node, tr->proxy_msg, tr->result_code,
				generation, void_time, ops, response_bins, n_bins, ns, tr->trid,
				setname);
		tr->proxy_msg = 0;
	} else if (tr->from_xdr) {
		// It is a read for XDR.
		// Send data back to XDR.
		xdr_internal_read_response(ns, tr->result_code, generation, void_time, response_bins, n_bins, setname, tr->from_xdr);
	} else {
		// In this case, this is a call from write_process() above.
		// create the response message (this is a new malloc that will be handed off to fabric (see end of write_process())
		size_t msg_sz = 0;
		tr->msgp = as_msg_make_response_msg(tr->result_code, generation,
				void_time, ops, response_bins, n_bins, ns, (cl_msg *) NULL,
				&msg_sz, tr->trid, setname);
		cf_debug(AS_RW,
				"{%s:%d} thr_tsvc_read returns response message for duplicate read  0x%x digest %"PRIx64"",
				ns->name, tr->rsv.pid, tr->msgp, *(uint64_t *)&tr->keyd);
	}
}

// Compute length of the wait queue linked list on a wr.
static int
wq_len(wreq_tr_element *wq)
{
	int len = 0;

	while (wq) {
		len++;
		wq = wq->next;
	}

	return len;
}

static uint64_t g_now;

// Print interesting info. about a single wr.
static int
dump_rw_reduce_fn(void *key, uint32_t keylen, void *data,
		void *udata)
{
	write_request *wr = data;
	int *counter = (int *) udata;

	pthread_mutex_lock(&wr->lock);
	cf_info(AS_RW,
			"gwh[%d]: wr %p rc %d ready %d et %ld xm %ld (delta %ld) ri %d pb %p |wq| %d",
			*counter, wr, cf_rc_count(wr), wr->ready, cf_atomic64_get(wr->end_time) / 1000000,
			wr->xmit_ms, wr->xmit_ms - g_now, wr->retry_interval_ms, wr->pickled_buf, wq_len(wr->wait_queue_head));
	pthread_mutex_unlock(&wr->lock);

	*counter += 1;

	return (0);
}

// Dump info. about all wr objects in the "g_write_hash".
void
as_dump_wr()
{
	if (g_write_hash) {
		int counter = 0;
		g_now = cf_getms();
		cf_info(AS_RW, "There are %d entries in g_write_hash @ time = %ld:",
				rchash_get_size(g_write_hash), g_now);
		rchash_reduce(g_write_hash, dump_rw_reduce_fn, &counter);
	} else {
		cf_warning(AS_RW, "No g_write_hash!");
	}
}

//
// Applies the read, and sends the response wherever it's going
// which either means sending the proxy back
// The msgp in the transaction is not consumed
//
// -1 means some kind of non-transient failure
// -2 means I'm desync
//
// record_get_rv - if you have previously called as_record_get, the return value from that call.
//                 otherwise, set to 0.

int
thr_tsvc_read(as_transaction *tr, as_record_lock *rl, int record_get_rv)
{
	as_msg *m = &tr->msgp->msg;

	uint32_t generation = tr->generation;
	uint32_t void_time = 0;
	const char *set_name = NULL;
	uint bin_count = 0;
	uint written_sz = 0;

	as_index_ref r_ref_mem;
	r_ref_mem.skip_lock = false;
	as_index_ref *r_ref = rl ? &rl->r_ref : &r_ref_mem;

	as_record *r = rl ? rl->r_ref.r : 0;

	as_storage_rd rd_mem;
	as_storage_rd *rd = rl ? &rl->store_rd : &rd_mem;

	as_namespace *ns = tr->rsv.ns;

	int rv = record_get_rv;

	// Writes and deletes, which don't need reading, come
	// in here sometimes. Just try to read when the read bit is set
	if (m->info1 & AS_MSG_INFO1_READ) {
		cf_detail(AS_RW, "as_record_get: seeking key %"PRIx64,
				*(uint64_t *)&tr->keyd);

		if (!r) {
			if (rv == 0) // we haven't tried to traverse the tree yet
				rv = as_record_get(tr->rsv.tree, &tr->keyd, r_ref, ns);

			MICROBENCHMARK_HIST_INSERT_AND_RESET_P(rt_tree_hist);

			if (-2 == rv || -3 == rv) {
				cf_info(AS_RW, "as_record_get failure %d - will retry", rv);
				return (-1);
			} else if (-1 == rv) {
				cf_debug_digest(AS_RW, &(tr->keyd), "[REC NOT FOUND:4]<%s>PID(%u) Pstate(%d):",
								"thr_tsvc_read()", tr->rsv.pid, tr->rsv.p->state);
				tr->result_code = AS_PROTO_RESULT_FAIL_NOTFOUND;
			} else { /*0*/
				r = r_ref->r;
				as_storage_record_open(ns, r, rd, &tr->keyd);
				MICROBENCHMARK_HIST_INSERT_AND_RESET_P(rt_storage_open_hist);
			}
		}

		// check to see this isn't an expired record waiting to die
		if (r && r->void_time && r->void_time < as_record_void_time_get()) {
			cf_debug_digest(AS_RW, &(tr->keyd),
							"[REC NOT FOUND AND EXPIRED] PartID(%u): expired record still in system, no read",
							tr->rsv.pid);
			tr->result_code = AS_PROTO_RESULT_FAIL_NOTFOUND;
			as_storage_record_close(r, rd);
			as_record_done(r_ref, ns);
			r_ref = 0;
			r = 0;
		}

		// Check the key if required.
		// Note - for data-not-in-memory "exists" ops, key check is expensive!
		if (r && msg_has_key(m) &&
				as_storage_record_get_key(rd) && ! check_msg_key(m, rd)) {
			tr->result_code = AS_PROTO_RESULT_FAIL_KEY_MISMATCH;
			as_storage_record_close(r, rd);
			as_record_done(r_ref, ns);
			r_ref = 0;
			r = 0;
		}

		if (r && (m->info1 & AS_MSG_INFO1_GET_NOBINDATA)) {
			cf_detail(AS_RW, "as_record_get: record exists");
			tr->result_code = AS_PROTO_RESULT_OK;
			generation = r->generation;
			void_time = r->void_time;
			as_storage_record_close(r, rd);
			as_record_done(r_ref, ns);
			r_ref = 0;
			r = 0;
		}

		// Build up the response, which is pairs of
		// as_msg_bin and as_bin.
		if (r) {
			rd->n_bins = as_bin_get_n_bins(r, rd);

			if ((m->info1 & AS_MSG_INFO1_GET_ALL)
					|| (m->info1 & AS_MSG_INFO1_GET_ALL_NODATA))
				bin_count = rd->n_bins;
			else
				bin_count = m->n_ops;
		}

		cf_assert(bin_count < 4095, AS_RW, CF_CRITICAL, "input");
		as_msg_op *ops[bin_count];
		as_bin stack_bins[(r && !ns->storage_data_in_memory) ? rd->n_bins : 0];

		if (r) {
			rd->bins = as_bin_get_all(r, rd, stack_bins);

			if (!as_bin_inuse_has(rd)) {
				cf_warning(AS_RW, "as_record_get: expired record still in system, no read: n_bins(%d)", rd->n_bins);
				cf_debug_digest(AS_RW, &(tr->keyd), "[REC NOT FOUND:5] PID(%u) Pstate(%d):",
								tr->rsv.pid, tr->rsv.p->state);
				tr->result_code = AS_PROTO_RESULT_FAIL_NOTFOUND;
				as_storage_record_close(r, rd);
				as_record_done(r_ref, ns);
				r_ref = 0;
				r = 0;
			}
		}

		as_bin *response_bins[bin_count];
		uint16_t n_bins = 0;

		if (r) {
			// 'get all' fundamentally different from 'get some'
			if ((m->info1 & AS_MSG_INFO1_GET_ALL)
					|| (m->info1 & AS_MSG_INFO1_GET_ALL_NODATA)) {
				memset(ops, 0, sizeof(as_msg_op *) * rd->n_bins);

				n_bins = as_bin_inuse_count(rd);

				as_bin_get_all_p(rd, response_bins);
			}
			// now do the get-some case:
			// todo: this is an N squared algorithm! Can improve by:
			// (1) keeping the bins in a sorted list so you can use a binary search
			// (2) keeping both the bins and the input list sorted, so you can do a simple
			//     linear scan.
			// As a reminder; what's happening here is we are filling the output
			// bins[] array with the pointers from the record.
			else {
				as_msg_op *op = 0;
				int n = 0;

				while ((op = as_msg_op_iterate(m, op, &n))) {
					if (op->op == AS_MSG_OP_READ) {
						ops[n_bins] = op;
						response_bins[n_bins] = as_bin_get(rd, op->name, op->name_sz);
						n_bins++;
					}
				}
			}

			MICROBENCHMARK_HIST_INSERT_AND_RESET_P(rt_storage_read_hist);

#ifdef DEBUG
			if (bin_counter == 0) {
				cf_debug(AS_RW, "read: returning no bins, why would a person want that? info %02x r %p", m->info1, r);
			}
#endif

			generation = r->generation;
			void_time = r->void_time;
			set_name = as_index_get_set_name(r, ns);
		} else {
			cf_detail(AS_RW, "no value found at this key");
		}

		cf_debug(AS_RW, "as_record_get: key %"PRIx64" generation %d",
						*(uint64_t *)&tr->keyd, generation);

		single_transaction_response(tr, ns, ops, response_bins, n_bins,
				generation, void_time, &written_sz,
				(m->info1 & AS_MSG_INFO1_XDR) ? (char *) set_name : NULL);

		MICROBENCHMARK_HIST_INSERT_AND_RESET_P(rt_net_hist);
	}
	else {
		// In case of write request has UDF udf_rw_complete
		// would reply accordingly
		if (udf_rw_needcomplete(tr)) {
			udf_rw_complete(tr, tr->result_code, __FILE__, __LINE__);
		} else if (tr->proto_fd_h) {
			cf_debug(AS_RW, "sending reply, fd %d rc %d",
					tr->proto_fd_h->fd, tr->result_code);

			if (0 != as_msg_send_reply(tr->proto_fd_h, tr->result_code,
					generation, 0, 0, 0, 0, 0, &written_sz, tr->trid,
					NULL)) {

				cf_debug(AS_RW,
						"tsvc read: can't send short reply, fd %d rc %d",
						tr->proto_fd_h->fd, tr->result_code);
			}
			cf_hist_track_insert_data_point(g_config.wt_reply_hist,
					tr->start_time);
			tr->proto_fd_h = 0;
		} else if (tr->proxy_msg) {
			// it was a proxy request - hand it back to the proxy for responding
			if (tr->flag & AS_TRANSACTION_FLAG_SHIPPED_OP)
				cf_detail(AS_RW,
						"[Digest %"PRIx64" Shipped OP] sending reply, rc %d to %"PRIx64"",
						*(uint64_t *)&tr->keyd, tr->result_code, tr->proxy_node);
			else
				cf_detail(AS_RW, "sending proxy reply, rc %d to %"PRIx64"",
						tr->result_code, tr->proxy_node);
			as_proxy_send_response(tr->proxy_node, tr->proxy_msg,
					tr->result_code, 0, 0, 0, 0, 0, 0, tr->trid, NULL);
		}

		MICROBENCHMARK_HIST_INSERT_P(wt_net_hist);
	}

	if (tr->result_code != 0)
		cf_detail(AS_RW, " response with result code %d", tr->result_code);

	if (r) {
		as_storage_record_close(r, rd);
		as_record_done(r_ref, ns);
		MICROBENCHMARK_HIST_INSERT_P(rt_cleanup_hist);
	}

#ifdef HISTOGRAM_OBJECT_LATENCY
	if (written_sz && (m->info1 & AS_MSG_INFO1_READ) ) {
		if (written_sz < 200) {
			histogram_insert_data_point(g_config.read0_hist, tr->start_time);
		} else if (written_sz < 500 ) {
			histogram_insert_data_point(g_config.read1_hist, tr->start_time);
		} else if (written_sz < (1 * 1024) ) {
			histogram_insert_data_point(g_config.read2_hist, tr->start_time);
		} else if (written_sz < (2 * 1024) ) {
			histogram_insert_data_point(g_config.read3_hist, tr->start_time);
		} else if (written_sz < (5 * 1024) ) {
			histogram_insert_data_point(g_config.read4_hist, tr->start_time);
		} else if (written_sz < (10 * 1024) ) {
			histogram_insert_data_point(g_config.read5_hist, tr->start_time);
		} else if (written_sz < (20 * 1024) ) {
			histogram_insert_data_point(g_config.read6_hist, tr->start_time);
		} else if (written_sz < (50 * 1024) ) {
			histogram_insert_data_point(g_config.read7_hist, tr->start_time);
		} else if (written_sz < (100 * 1024) ) {
			histogram_insert_data_point(g_config.read8_hist, tr->start_time);
		} else {
			histogram_insert_data_point(g_config.read9_hist, tr->start_time);
		}
	}
#endif

	return (0);
}

/* Recieved multi op request.
 *
 * 1. Uncompress if required. Pick up each message and call write_msg_fn on
 * 	  each of it.
 *
 * 2. Pack the response into a single multi op ack back to the requesting node.
 *
 * First users
 *
 * 1. Prole write for LDT where record and subrecord are all packed in single
 *    packet and sent. This is to achieve semantics closer to atomic movement
 *    of changes [reduces effect of network misbehaves]
 *
 * 2. Prole write for operation on secondary index. Because we ship the entire
 *    record .. any write operation on the prole is blind write, it does not
 *    read the on disk state. Hence the secondary index updates are also sent
 *    along with the pickled buf of write.
 *
 *    TODO: This multiple message apply is not atomic. Also though they
 *    			 are under single partition and namespace reservation they
 *    			 are not under same lock. Which would need more changes. Any
 *    			 ways expectation is that the master holds synchronization.
 */
int
rw_multi_process(cf_node node, msg *m)
{
	cf_detail(AS_RW, "MULTI_OP: Received multi op");
	uint32_t result_code = AS_PROTO_RESULT_FAIL_UNKNOWN;
	int ret = 0;

	cf_digest *keyd;
	size_t sz = 0;

	if (0 != msg_get_buf(m, RW_FIELD_DIGEST, (byte **) &keyd, &sz,
			MSG_GET_DIRECT)) {
		cf_warning(AS_RW, "MULTI_OP: Message without Digest");
		goto Out;
	}

	uint64_t cluster_key;
	if (0 != msg_get_uint64(m, RW_FIELD_CLUSTER_KEY, &cluster_key)) {
		cf_warning(AS_RW, "MULTI_OP: Message without Cluster Key");
		goto Out;
	}

	uint8_t *ns_name = 0;
	size_t ns_name_len;
	if (0 != msg_get_buf(m, RW_FIELD_NAMESPACE, &ns_name, &ns_name_len,
			MSG_GET_DIRECT)) {
		cf_warning(AS_RW, "MULTI_OP: Message without Namespace");
		goto Out;
	}
	as_namespace *ns = as_namespace_get_bybuf(ns_name, ns_name_len);
	if (!ns) {
		cf_warning(AS_RW, "MULTI_OP: Message Namespace Not found");
		goto Out;
	}

	uint32_t info = 0;
	if (0 != msg_get_uint32(m, RW_FIELD_INFO, &info)) {
		cf_warning(AS_RW, "MULTI_OP: Message Without Info Field");
		goto Out;
	}

	uint8_t *pickled_buf = NULL;
	size_t pickled_sz = 0;
	if (0 != msg_get_buf(m, RW_FIELD_MULTIOP, (byte **) &pickled_buf,
			&pickled_sz, MSG_GET_DIRECT)) {
		cf_warning(AS_RW, "MULTI_OP: Message Without Buffer");
		goto Out;
	}

	as_partition_reservation rsv;
	as_partition_reserve_migrate(ns, as_partition_getid(*keyd), &rsv, 0);
	cf_atomic_int_incr(&g_config.wprocess_tree_count);

	int offset = 0;
	int count = 0;
	while (1) {
		uint8_t *buf = (uint8_t *) (pickled_buf + offset);
		size_t sz = pickled_sz - offset;
		if (!sz)
			break;

		uint32_t op_msg_len = 0;
		msg_type op_msg_type = 0;
		msg *op_msg = NULL;

		cf_detail(AS_RW, "MULTI_OP: Stage 1[%d] [%p,%d,%d,%d,%d,%d]",
				count, buf, pickled_sz, sz, offset, op_msg_type, op_msg_len);
		if (0 != msg_get_initial(&op_msg_len, &op_msg_type,
				(const uint8_t *) buf, sz)) {
			ret = -1;
			goto Out;
		}

		cf_detail(AS_RW, "MULTI_OP: Stage 2[%d] [%p,%d,%d,%d,%d,%d]",
				count, buf, pickled_sz, sz, offset, op_msg_type, op_msg_len);
		op_msg = as_fabric_msg_get(op_msg_type);
		if (!op_msg) {
			cf_warning(AS_RW, "MULTI_OP: Running out of fabric message");
			ret = -2;
			goto Out;
		}

		if (msg_parse(op_msg, (const uint8_t *) buf, sz, false)) {
			ret = -3;
			as_fabric_msg_put(op_msg);
			goto Out;
		}

		offset += op_msg_len;
		ret = 0;
		if (op_msg_type == M_TYPE_SINDEX) {
			cf_detail(AS_RW, "MULTI_OP: Received Sindex multi op");
		} else {
			cf_detail(AS_RW, "MULTI_OP: Received LDT multi op");
			ret = write_process_new(node, op_msg, &rsv, false);
		}
		if (ret) {
			ret = -3;
			as_fabric_msg_put(op_msg);
			goto Out;
		}
		as_fabric_msg_put(op_msg);
		count++;
	}
	result_code = AS_PROTO_RESULT_OK;
Out:

	if (ret) {
		cf_warning(AS_RW,
				"MULTI_OP: Internal Error ... Multi Op Message Corrupted ");
		as_fabric_msg_put(m);
		as_partition_release(&rsv);
		cf_atomic_int_decr(&g_config.wprocess_tree_count);
	}

	msg_set_unset(m, RW_FIELD_AS_MSG);
	msg_set_unset(m, RW_FIELD_RECORD);
	msg_set_unset(m, RW_FIELD_REC_PROPS);
	msg_set_uint32(m, RW_FIELD_OP, RW_OP_MULTI_ACK);
	msg_set_uint32(m, RW_FIELD_RESULT, result_code);

	uint64_t start_ns = 0;
	if (g_config.microbenchmarks) {
		start_ns = cf_getns();
	}
	int rv2 = as_fabric_send(node, m, AS_FABRIC_PRIORITY_MEDIUM);
	if (g_config.microbenchmarks && start_ns) {
		histogram_insert_data_point(g_config.prole_fabric_send_hist, start_ns);
	}

	if (rv2 != 0) {
		cf_debug(AS_RW, "write process: send fabric message bad return %d",
				rv2);
		as_fabric_msg_put(m);
		cf_atomic_int_incr(&g_config.rw_err_write_send);
	}
	return 0;
}<|MERGE_RESOLUTION|>--- conflicted
+++ resolved
@@ -1161,16 +1161,14 @@
 
 	wr->keyd = tr->keyd;
 
-<<<<<<< HEAD
 	// Incase this transaction for XDR, from_xdr is data given by XDR.
 	wr->from_xdr = tr->from_xdr;
-=======
+
 	// Transaction Consistency Guarantees:
 	//   Use the client's requested guarantee level for this transaction
 	//   unless the corresponding server's namespace override is enabled.
 	wr->read_consistency_level = TRANSACTION_CONSISTENCY_LEVEL(tr);
 	wr->write_commit_level = TRANSACTION_COMMIT_LEVEL(tr);
->>>>>>> 77634f6b
 
 	// Fetching the write_request out of the hash table
 	global_keyd gk;

--- conflicted
+++ resolved
@@ -142,12 +142,7 @@
 }
 
 // forward references internal to the file
-<<<<<<< HEAD
-void ops_complete(as_transaction *tr, cf_buf_builder *bb);
-void rw_complete(as_transaction *tr, as_record_lock *rl, int record_get_rv);
-=======
 void rw_complete(write_request *wr, as_transaction *tr, as_record_lock *rl, int record_get_rv);
->>>>>>> bd6cf3cd
 int write_local(as_transaction *tr, write_local_generation *wlg,
 				uint8_t **pickled_buf, size_t *pickled_sz, uint32_t *pickled_void_time,
 				as_rec_props *p_pickled_rec_props, cf_buf_builder **bb_r, bool journal);
@@ -1041,16 +1036,7 @@
 						tr->rsv.ns->name, tr->rsv.pid, *(uint64_t *) & (wr->keyd), is_delete ? "DELETE" : "UPDATE", tr->result_code);
 
 			WR_TRACK_INFO(wr, "internal_rw_start: Short Circuit for Single Replica Writes");
-<<<<<<< HEAD
-			if (wr->bb) {
-				ops_complete(tr, wr->bb);
-			}
-			else {
-				rw_complete(tr, NULL, 0);
-			}
-=======
 			rw_complete(wr, tr, NULL, 0);
->>>>>>> bd6cf3cd
 			rw_cleanup(wr, tr, first_time, false, __LINE__);
 			as_rw_set_stat_counters(false, 0, tr);
 			*delete = true;
@@ -1103,16 +1089,7 @@
 		// signal back to client
 		cf_debug(AS_RW, "respond_client_on_master_completion");
 		wr->respond_client_on_master_completion = true;
-<<<<<<< HEAD
-		if (wr->bb) {
-			ops_complete(tr, wr->bb);
-		}
-		else {
-			rw_complete(tr, NULL, 0);
-		}
-=======
 		rw_complete(wr, tr, NULL, 0);
->>>>>>> bd6cf3cd
 		tr->proto_fd_h = NULL;
 		tr->proxy_msg = NULL;
 		UREQ_DATA_RESET(&wr->udata);
@@ -1568,16 +1545,7 @@
 	tr.microbenchmark_is_resolve = false;
 
 	if (!wr->respond_client_on_master_completion) {
-<<<<<<< HEAD
-		if (wr->bb) {
-			ops_complete(&tr, wr->bb);
-		}
-		else {
-			rw_complete(&tr, NULL, 0);
-		}
-=======
 		rw_complete(wr, &tr, NULL, 0);
->>>>>>> bd6cf3cd
 		rw_cleanup(wr, &tr, false, false, __LINE__);
 	}
 
@@ -2046,9 +2014,36 @@
 } // end rw_process_ack()
 
 void
+ops_complete(as_transaction *tr, cf_buf_builder *bb)
+{
+	if (tr->proto_fd_h) {
+		if (0 != as_msg_send_ops_reply(tr->proto_fd_h, bb)) {
+			cf_warning(AS_RW, "can't send ops reply, fd %d",
+					tr->proto_fd_h->fd);
+		}
+
+		cf_hist_track_insert_data_point(g_config.wt_reply_hist, tr->start_time);
+
+		tr->proto_fd_h = 0;
+	}
+	else if (tr->proxy_msg) {
+		as_proxy_send_ops_response(tr->proxy_node, tr->proxy_msg, bb);
+		tr->proxy_msg = 0;
+	}
+	else {
+		cf_warning(AS_RW, "ops_complete with no proto_fd_h or proxy_msg");
+	}
+
+	MICROBENCHMARK_HIST_INSERT_P(wt_net_hist);
+}
+
+void
 write_complete(write_request *wr, as_transaction *tr)
 {
-	(void)wr; // to be used by new code in unwind branch
+	if (wr->bb) {
+		ops_complete(tr, wr->bb);
+		return;
+	}
 
 	if (udf_rw_needcomplete(tr)) {
 		udf_rw_complete(tr, tr->result_code, __FILE__, __LINE__);
@@ -2071,42 +2066,6 @@
 	// else something is really wrong ...
 
 	MICROBENCHMARK_HIST_INSERT_P(wt_net_hist);
-}
-
-/*
- * Complete an ops request. Respond back to the requester, which is either
- * client or proxy source node. Also free the proto. This is done to avoid
- * any futher communication. 
- */
-void
-<<<<<<< HEAD
-ops_complete(as_transaction *tr, cf_buf_builder *bb)
-{
-	if (tr->proto_fd_h) {
-		if (0 != as_msg_send_ops_reply(tr->proto_fd_h, bb)) {
-			cf_warning(AS_RW, "can't send ops reply, fd %d", tr->proto_fd_h->fd);
-		}
-
-		tr->proto_fd_h = 0;
-	}
-	else if (tr->proxy_msg) {
-		// It was a proxy request - hand it back to the proxy.
-		if (tr->flag & AS_TRANSACTION_FLAG_SHIPPED_OP) {
-			cf_detail(AS_RW,
-					"[Digest %"PRIx64" Shipped OP] sending reply, rc %d to %"PRIx64"",
-					*(uint64_t *)&tr->keyd, tr->result_code, tr->proxy_node);
-		}
-		else {
-			cf_detail(AS_RW, "sending proxy reply, rc %d to %"PRIx64"",
-					tr->result_code, tr->proxy_node);
-		}
-
-		as_proxy_send_ops_response(tr->proxy_node, tr->proxy_msg, bb);
-		tr->proxy_msg = 0;
-	}
-	else {
-		cf_warning(AS_RW, "ops_complete with no proto_fd_h or proxy_msg");
-	}
 }
 
 /*
@@ -2115,10 +2074,7 @@
  * any futher communication.
  */
 void
-rw_complete(as_transaction *tr, as_record_lock *rl, int record_get_rv) 
-=======
 rw_complete(write_request *wr, as_transaction *tr, as_record_lock *rl, int record_get_rv)
->>>>>>> bd6cf3cd
 {
 	as_msg *m = &tr->msgp->msg;
 

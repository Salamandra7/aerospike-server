--- conflicted
+++ resolved
@@ -348,11 +348,7 @@
 {
 	int64_t i;
 	as_unpacker pk = {
-<<<<<<< HEAD
 			.buffer = packed_value,
-=======
-			.buffer = (uint8_t *)packed,
->>>>>>> 65debf48
 			.offset = 0,
 			.length = packed_size
 	};

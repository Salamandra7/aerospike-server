/*
 * secondary_index.c
 *
 * Copyright (C) 2012-2015 Aerospike, Inc.
 *
 * Portions may be licensed to Aerospike, Inc. under one or more contributor
 * license agreements.
 *
 * This program is free software: you can redistribute it and/or modify it under
 * the terms of the GNU Affero General Public License as published by the Free
 * Software Foundation, either version 3 of the License, or (at your option) any
 * later version.
 *
 * This program is distributed in the hope that it will be useful, but WITHOUT
 * ANY WARRANTY; without even the implied warranty of MERCHANTABILITY or FITNESS
 * FOR A PARTICULAR PURPOSE. See the GNU Affero General Public License for more
 * details.
 *
 * You should have received a copy of the GNU Affero General Public License
 * along with this program.  If not, see http://www.gnu.org/licenses/
 */
/*
 * SYNOPSIS
 * Abstraction to support secondary indexes with multiple implementations.
 * Currently there are two variants of secondary indexes supported.
 *
 * -  Aerospike Index B-tree, this is full fledged index implementation and
 *    maintains its own metadata and data structure for list of those indexes.
 *
 * -  Citrusleaf foundation indexes which are bare bone tree implementation
 *    with ability to insert delete update indexes. For these the current code
 *    manage all the data structure to manage different trees. [Will be
 *    implemented when required]
 *
 * This file implements all the translation function which can be called from
 * citrusleaf to prepare to do the operations on secondary index. Also
 * implements locking to make Aerospike Index (single threaded) code multi threaded.
 *
 */

/* Code flow --
 *
 * DDLs
 *
 * as_sindex_create --> ai_btree_create
 *
 * as_sindex_destroy --> Releases the si and change the state to AS_SINDEX_DESTROY
 *
 * BOOT INDEX
 *
 * as_sindex_boot_populateall --> If fast restart or data in memory and load at start up --> as_sbld_build_all
 *
 * SBIN creation
 *
 * as_sindex_sbins_from_rd  --> (For every bin in the record) as_sindex_sbins_from_bin
 *
 * as_sindex_sbins_from_bin -->  as_sindex_sbins_from_bin_buf
 *
 * as_sindex_sbins_from_bin_buf --> (For every macthing sindex) --> as_sindex_sbin_from_sindex
 *
 * as_sindex_sbin_from_sindex --> (If bin value macthes with sindex defn) --> as_sindex_add_asval_to_itype_sindex
 *
 * SBIN updates
 *
 * as_sindex_update_by_sbin --> For every sbin --> as_sindex__op_by_sbin
 *
 * as_sindex__op_by_sbin --> If op == AS_SINDEX_OP_INSERT --> ai_btree_put
 *                       |
 *                       --> If op == AS_SINDEX_OP_DELETE --> ai_btree_delete
 *
 * DMLs using RECORD
 *
 * as_sindex_put_rd --> For each bin in the record --> as_sindex_sbin_from_sindex
 *
 * as_sindex_putall_rd --> For each sindex --> as_sindex_put_rd
 *
 */

#include "base/secondary_index.h"

#include <errno.h>
#include <limits.h>
#include <string.h>

#include "citrusleaf/cf_atomic.h"
#include "citrusleaf/cf_clock.h"
#include "aerospike/as_arraylist.h"
#include "aerospike/as_arraylist_iterator.h"
#include "aerospike/as_buffer.h"
#include "aerospike/as_hashmap.h"
#include "aerospike/as_hashmap_iterator.h"
#include "aerospike/as_msgpack.h"
#include "aerospike/as_pair.h"
#include "aerospike/as_serializer.h"
#include "aerospike/as_val.h"

#include "ai_btree.h"
#include "ai_globals.h"
#include "bt_iterator.h"
#include "cf_str.h"
#include "fault.h"

#include "base/cfg.h"
#include "base/datamodel.h"
#include "base/index.h"
#include "base/system_metadata.h"
#include "base/thr_sindex.h"
#include "base/udf_rw.h"
#include "geospatial/geospatial.h"


#define SINDEX_CRASH(str, ...) \
	cf_crash(AS_SINDEX, "SINDEX_ASSERT: "str, ##__VA_ARGS__);

#define AS_SINDEX_PROP_KEY_SIZE (AS_SET_NAME_MAX_SIZE + 20) // setname_binid_typeid


// ************************************************************************************************
//                                        BINID HAS SINDEX
// Maintains a bit array where binid'th bit represents the existence of atleast one index over the
// bin with bin id as binid.
// Set, reset should be called under SINDEX_GWLOCK
// get should be called under SINDEX_GRLOCK

void
as_sindex_set_binid_has_sindex(as_namespace *ns, int binid)
{
	int index     = binid / 32;
	uint32_t temp = ns->binid_has_sindex[index];
	temp         |= (1 << (binid % 32));
	ns->binid_has_sindex[index] = temp;
}

void
as_sindex_reset_binid_has_sindex(as_namespace *ns, int binid)
{
	int i          = 0;
	int j          = 0;
	as_sindex * si = NULL;

	while (i < AS_SINDEX_MAX && j < ns->sindex_cnt) {
		si = &ns->sindex[i];
		if (si != NULL) {
			if (si->state == AS_SINDEX_ACTIVE) {
				j++;
				if (si->imd->binid == binid) {
					return;
				}
			}
		}
		i++;
	}

	int index     = binid / 32;
	uint32_t temp = ns->binid_has_sindex[index];
	temp         &= ~(1 << (binid % 32));
	ns->binid_has_sindex[index] = temp;
}

bool
as_sindex_binid_has_sindex(as_namespace *ns, int binid)
{
	int index      = binid / 32;
	uint32_t temp  = ns->binid_has_sindex[index];
	return (temp & (1 << (binid % 32))) ? true : false;
}
//                                     END - BINID HAS SINDEX
// ************************************************************************************************
// ************************************************************************************************
//                                             UTILITY
// Translation from sindex error code to string. In alphabetic order
const char *as_sindex_err_str(int op_code) {
	switch(op_code) {
		case AS_SINDEX_ERR:                     return "ERR GENERIC";
		case AS_SINDEX_ERR_BIN_NOTFOUND:        return "BIN NOT FOUND";
		case AS_SINDEX_ERR_FOUND:               return "INDEX FOUND";
		case AS_SINDEX_ERR_INAME_MAXLEN:        return "INDEX NAME EXCEED MAX LIMIT";
		case AS_SINDEX_ERR_MAXCOUNT:            return "INDEX COUNT EXCEEDS MAX LIMIT";
		case AS_SINDEX_ERR_NOTFOUND:            return "NO INDEX";
		case AS_SINDEX_ERR_NOT_READABLE:        return "INDEX NOT READABLE";
		case AS_SINDEX_ERR_NO_MEMORY:           return "NO MEMORY";
		case AS_SINDEX_ERR_PARAM:               return "ERR PARAM";
		case AS_SINDEX_ERR_SET_MISMATCH:        return "SET MISMATCH";
		case AS_SINDEX_ERR_TYPE_MISMATCH:       return "KEY TYPE MISMATCH";
		case AS_SINDEX_ERR_UNKNOWN_KEYTYPE:     return "UNKNOWN KEYTYPE";
		case AS_SINDEX_OK:                      return "OK";
		default:                                return "Unknown Code";
	}
}

inline bool as_sindex_isactive(as_sindex *si)
{
	if (!si) {
		cf_warning(AS_SINDEX, "si is null in as_sindex_isactive");
		return FALSE;
	}
	bool ret;
	if (si->state == AS_SINDEX_ACTIVE) {
		ret = TRUE;
	} else {
		ret = FALSE;
	}
	return ret;
}

// Translation from sindex internal error code to generic client visible Aerospike error code
int as_sindex_err_to_clienterr(int err, char *fname, int lineno) {
	switch(err) {
		case AS_SINDEX_ERR_FOUND:        return AS_PROTO_RESULT_FAIL_INDEX_FOUND;
		case AS_SINDEX_ERR_INAME_MAXLEN: return AS_PROTO_RESULT_FAIL_INDEX_NAME_MAXLEN;
		case AS_SINDEX_ERR_MAXCOUNT:     return AS_PROTO_RESULT_FAIL_INDEX_MAXCOUNT;
		case AS_SINDEX_ERR_NOTFOUND:     return AS_PROTO_RESULT_FAIL_INDEX_NOTFOUND;
		case AS_SINDEX_ERR_NOT_READABLE: return AS_PROTO_RESULT_FAIL_INDEX_NOTREADABLE;
		case AS_SINDEX_ERR_NO_MEMORY:    return AS_PROTO_RESULT_FAIL_INDEX_OOM;
		case AS_SINDEX_ERR_PARAM:        return AS_PROTO_RESULT_FAIL_PARAMETER;
		case AS_SINDEX_OK:               return AS_PROTO_RESULT_OK;

		// Defensive internal error
		case AS_SINDEX_ERR:
		case AS_SINDEX_ERR_BIN_NOTFOUND:
		case AS_SINDEX_ERR_SET_MISMATCH:
		case AS_SINDEX_ERR_TYPE_MISMATCH:
		case AS_SINDEX_ERR_UNKNOWN_KEYTYPE:
		default: cf_warning(AS_SINDEX, "%s %d Error at %s,%d",
							 as_sindex_err_str(err), err, fname, lineno);
											return AS_PROTO_RESULT_FAIL_INDEX_GENERIC;
	}
}

bool
as_sindex__setname_match(as_sindex_metadata *imd, const char *setname)
{
	// NULL SET being a valid set, logic is a bit complex
	if (setname && ((!imd->set) || strcmp(imd->set, setname))) {
		goto Fail;
	}
	else if (!setname && imd->set) {
		goto Fail;
	}
	return true;
Fail:
	cf_debug(AS_SINDEX, "Index Mismatch %s %s", imd->set, setname);
	return false;
}

/* Returns
 * AS_SINDEX_GC_ERROR if cannot defrag
 * AS_SINDEX_GC_OK if can defrag
 * AS_SINDEX_GC_SKIP_ITERATION if partition lock timed out
 */
as_sindex_gc_status
as_sindex_can_defrag_record(as_namespace *ns, cf_digest *keyd)
{
	as_partition_reservation rsv;
	as_partition_id pid = as_partition_getid(*keyd);

	int timeout_ms = 2;
	if (as_partition_reserve_migrate_timeout(ns, pid, &rsv, 0, timeout_ms) != 0 ) {
		cf_atomic_int_add(&g_config.sindex_gc_timedout, 1);
		return AS_SINDEX_GC_SKIP_ITERATION;
	}

	int rv = AS_SINDEX_GC_ERROR;
	if (as_record_exists(rsv.tree, keyd, rsv.ns) != 0) {
		rv = AS_SINDEX_GC_OK;
	}
	as_partition_release(&rsv);
	return rv;

}

/*
 * Function as_sindex_pktype
 * 		Returns the type of particle indexed
 *
 * 	Returns -
 * 		On failure - AS_SINDEX_ERR_UNKNOWN_KEYTYPE
 */
as_particle_type
as_sindex_pktype(as_sindex_metadata * imd)
{
	switch(imd->btype) {
		case AS_SINDEX_KTYPE_LONG: {
			return AS_PARTICLE_TYPE_INTEGER;
		}
		case AS_SINDEX_KTYPE_FLOAT: {
			return AS_PARTICLE_TYPE_FLOAT;
		}
		case AS_SINDEX_KTYPE_DIGEST: {
			return AS_PARTICLE_TYPE_STRING;
		}
		case AS_SINDEX_KTYPE_GEO2DSPHERE: {
			return AS_PARTICLE_TYPE_GEOJSON;
		}
		default: {
			cf_warning(AS_SINDEX, "UNKNOWN KEY TYPE FOUND. VERY BAD STATE");
		}
	}
	return AS_SINDEX_ERR_UNKNOWN_KEYTYPE;
}

/*
 * Function as_sindex_key_str
 *     Returns a static string representing the key type
 *
 */
char const *
as_sindex_ktype_str(as_sindex_ktype type)
{
	switch (type) {
	case AS_SINDEX_KTYPE_LONG:      return "NUMERIC";
	case AS_SINDEX_KTYPE_DIGEST:    return "STRING";
	case AS_SINDEX_KTYPE_GEO2DSPHERE:  return "GEOJSON";
	default:
		cf_warning(AS_SINDEX, "UNSUPPORTED KEY TYPE %d", type);
		return "??????";
	}
}

as_sindex_ktype
as_sindex_ktype_from_string(char const * type_str)
{
	if (!type_str) {
		cf_warning(AS_SINDEX, "missing secondary index key type");
		return AS_SINDEX_KTYPE_NONE;
	}
	else if (strncasecmp(type_str, "string", 6) == 0) {
		return AS_SINDEX_KTYPE_DIGEST;
	}
	else if (strncasecmp(type_str, "numeric", 7) == 0) {
		return AS_SINDEX_KTYPE_LONG;
	}
	else if (strncasecmp(type_str, "geo2dsphere", 11) == 0) {
		return AS_SINDEX_KTYPE_GEO2DSPHERE;
	}
	else {
		cf_warning(AS_SINDEX, "UNRECOGNIZED KEY TYPE %s", type_str);
		return AS_SINDEX_KTYPE_NONE;
	}
}

as_sindex_key_type
as_sindex_key_type_from_pktype(as_particle_type t)
{
	switch(t) {
		case AS_PARTICLE_TYPE_INTEGER :     return AS_SINDEX_KEY_TYPE_LONG;
		case AS_PARTICLE_TYPE_STRING  :     return AS_SINDEX_KEY_TYPE_DIGEST;
		case AS_PARTICLE_TYPE_GEOJSON :     return AS_SINDEX_KEY_TYPE_GEO2DSPHERE;
		default                       :     {
			cf_warning(AS_SINDEX, "bad particle type %d", t);
			return AS_SINDEX_KEY_TYPE_MAX;
		}
	}
	return AS_SINDEX_KEY_TYPE_MAX;
}

as_sindex_ktype
as_sindex_sktype_from_pktype(as_particle_type t)
{
	switch(t) {
		case AS_PARTICLE_TYPE_INTEGER :     return AS_SINDEX_KTYPE_LONG;
		case AS_PARTICLE_TYPE_FLOAT   :     return AS_SINDEX_KTYPE_FLOAT;
		case AS_PARTICLE_TYPE_STRING  :     return AS_SINDEX_KTYPE_DIGEST;
		case AS_PARTICLE_TYPE_GEOJSON :     return AS_SINDEX_KTYPE_GEO2DSPHERE;
		default                       :     return AS_SINDEX_KTYPE_NONE;
	}
	return AS_SINDEX_KTYPE_NONE;
}

// Always make this function get cfg default from as_sindex structure's values,
// instead of hard-coding it : useful when the defaults change.
// This also gets called during config-file init, at that time, we are using a
// dummy variable init.
void
as_sindex_config_var_default(as_sindex_config_var *si_cfg)
{
	// Mandatory memset, Totally worth the cost
	// Do not remove
	memset(si_cfg, 0, sizeof(as_sindex_config_var));

	as_sindex from_si;
	as_sindex__config_default(&from_si);

	// 2 of the 6 variables : enable-histogram and trace-flag are not a part of default-settings for si
	si_cfg->defrag_period        = from_si.config.defrag_period;
	si_cfg->defrag_max_units     = from_si.config.defrag_max_units;
	// related non config value defaults
	si_cfg->data_max_memory      = from_si.config.data_max_memory;
	si_cfg->ignore_not_sync_flag = from_si.config.flag;
}

/*
 * Client API to check if there is secondary index on given namespace
 */
int
as_sindex_ns_has_sindex(as_namespace *ns)
{
	return (ns->sindex_cnt > 0);
}

char *as_sindex_type_defs[] =
{	"NONE", "LIST", "MAPKEYS", "MAPVALUES"
};

/*
 * Returns -
 * 		AS_SINDEX_OK  - On success.
 *		Else on failure one of these -
 * 			AS_SINDEX_ERR
 * 			AS_SINDEX_ERR_OTHER
 * 			AS_SINDEX_ERR_NOT_READABLE
 * Notes -
 * 		Assert anything which is inconsistent with the way DML/DML/DDL/defrag_th/destroy_th
 * 		running in multi-threaded environment.
 * 		This is called before acquiring secondary index lock.
 *
 * Synchronization -
 * 		reserves the imd.
 * 		Caller of DML should always reserves si.
 */
int
as_sindex__pre_op_assert(as_sindex *si, int op)
{
	int ret = AS_SINDEX_ERR;
	if (!si) {
		SINDEX_CRASH("DML with NULL si"); return ret;
	}
	if (!si->imd) {
		SINDEX_CRASH("DML with NULL imd"); return ret;
	}

	// Caller of DML should always reserves si, If the state of si is not DESTROY and
	// if the count is 1 then caller did not reserve fail the assertion
	int count = cf_rc_count(si->imd);
	cf_debug(AS_SINDEX, "DML on index %s in %d state with reference count %d < 2", si->imd->iname, si->state, count);
	if ((count < 2) && (si->state != AS_SINDEX_DESTROY)) {
		cf_warning(AS_SINDEX, "Secondary index is improperly ref counted ... cannot be used");
		return ret;
	}
	ret = AS_SINDEX_OK;

	switch (op)
	{
		case AS_SINDEX_OP_READ:
			// First one signifies that index is still getting built
			// Second on signifies because of some failure secondary
			// is not in sync with primary
			if (!(si->flag & AS_SINDEX_FLAG_RACTIVE)
				|| ( (si->desync_cnt > 0)
					&& !(si->config.flag & AS_SINDEX_CONFIG_IGNORE_ON_DESYNC))) {
				ret = AS_SINDEX_ERR_NOT_READABLE;
			}
			break;
		case AS_SINDEX_OP_INSERT:
		case AS_SINDEX_OP_DELETE:
			break;
		default:
			cf_warning(AS_SINDEX, "Unidentified Secondary Index Op .. Ignoring!!");
	}
	return ret;
}

/*
 * Create duplicate copy of sindex metadata. New lock is created
 * used by index create by user at runtime or index creation at the boot time
 */
void
as_sindex__dup_meta(as_sindex_metadata *imd, as_sindex_metadata **qimd,
		bool refcounted)
{
	if (!imd) return;
	as_sindex_metadata *qimdp;

	if (refcounted) qimdp = cf_rc_alloc(sizeof(as_sindex_metadata));
	else            qimdp = cf_malloc(  sizeof(as_sindex_metadata));
	memset(qimdp, 0, sizeof(as_sindex_metadata));

	qimdp->ns_name = cf_strdup(imd->ns_name);

	// Set name is optional for create
	if (imd->set) {
		qimdp->set = cf_strdup(imd->set);
	} else {
		qimdp->set = NULL;
	}

	qimdp->iname       = cf_strdup(imd->iname);
	qimdp->itype       = imd->itype;
	qimdp->nprts       = imd->nprts;
	qimdp->path_str    = cf_strdup(imd->path_str);
	qimdp->path_length = imd->path_length;
	memcpy(qimdp->path, imd->path, AS_SINDEX_MAX_DEPTH*sizeof(as_sindex_path));
	qimdp->bname       = cf_strdup(imd->bname);
	qimdp->btype       = imd->btype;
	qimdp->binid       = imd->binid;


	pthread_rwlockattr_t rwattr;
	if (pthread_rwlockattr_init(&rwattr))
		cf_crash(AS_AS,  "pthread_rwlockattr_init: %s",
					cf_strerror(errno));
	if (pthread_rwlockattr_setkind_np(&rwattr,
				PTHREAD_RWLOCK_PREFER_WRITER_NONRECURSIVE_NP)) {
		cf_crash( AS_TSVC, "pthread_rwlockattr_setkind_np: %s",
				cf_strerror(errno));
	}
	if (pthread_rwlock_init(&qimdp->slock, NULL)) {
		cf_crash(AS_SINDEX,
				"Could not create secondary index dml mutex ");
	}
	qimdp->flag |= IMD_FLAG_LOCKSET;

	*qimd = qimdp;
}

/*
 * Function to perform validation check on the return type and increment
 * decrement all the statistics.
 */
void
as_sindex__process_ret(as_sindex *si, int ret, as_sindex_op op,
		uint64_t starttime, int pos)
{
	switch(op) {
		case AS_SINDEX_OP_INSERT:
			if (AS_SINDEX_ERR_NO_MEMORY == ret) {
				cf_atomic_int_incr(&si->desync_cnt);
			}
			if (ret && ret != AS_SINDEX_KEY_FOUND) {
				cf_debug(AS_SINDEX,
						"SINDEX_FAIL: Insert into %s failed at %d with %d",
						si->imd->iname, pos, ret);
				cf_atomic64_incr(&si->stats.write_errs);
			} else if (!ret) {
				cf_atomic64_incr(&si->stats.n_objects);
			}
			cf_atomic64_incr(&si->stats.n_writes);
			SINDEX_HIST_INSERT_DATA_POINT(si, write_hist, starttime);
			break;
		case AS_SINDEX_OP_DELETE:
			if (ret && ret != AS_SINDEX_KEY_NOTFOUND) {
				cf_debug(AS_SINDEX,
						"SINDEX_FAIL: Delete from %s failed at %d with %d",
	                    si->imd->iname, pos, ret);
				cf_atomic64_incr(&si->stats.delete_errs);
			} else if (!ret) {
				cf_atomic64_decr(&si->stats.n_objects);
			}
			cf_atomic64_incr(&si->stats.n_deletes);
			SINDEX_HIST_INSERT_DATA_POINT(si, delete_hist, starttime);
			break;
		case AS_SINDEX_OP_READ:
			if (ret < 0) { // AS_SINDEX_CONTINUE(1) also OK
				cf_debug(AS_SINDEX,
						"SINDEX_FAIL: Read from %s failed at %d with %d",
						si->imd->iname, pos, ret);
				cf_atomic64_incr(&si->stats.read_errs);
			}
			cf_atomic64_incr(&si->stats.n_reads);
			break;
		default:
			cf_crash(AS_SINDEX, "Invalid op");
	}
}

// Bin id should be around
// if not create it
// TODO is it not needed
int
as_sindex__populate_binid(as_namespace *ns, as_sindex_metadata *imd)
{
	int len  = strlen(imd->bname);
	if (len >= AS_ID_BIN_SZ) {
		cf_warning(AS_SINDEX, "bin name %s of size %d too big. Max size allowed is %d",
							imd->bname, len, AS_ID_BIN_SZ-1);
		return AS_SINDEX_ERR;
	}

	if(!as_bin_name_within_quota(ns, imd->bname)) {
		cf_warning(AS_SINDEX, "Bin %s not added. Quota is full", imd->bname);
		return AS_SINDEX_ERR;
	}

	// An extra strncpy to remove valgrind warning
	char bname[AS_ID_BIN_SZ];
	strncpy(bname, imd->bname, AS_ID_BIN_SZ);
	imd->binid = as_bin_get_or_assign_id(ns, bname);
	cf_debug(AS_SINDEX, " Assigned %d for %s", imd->binid, imd->bname);

	return AS_SINDEX_OK;
}

// Free if IMD has allocated the info in it
int
as_sindex_imd_free(as_sindex_metadata *imd)
{
	if (!imd) {
		cf_warning(AS_SINDEX, "imd is null in as_sindex_imd_free");
		return AS_SINDEX_ERR;
	}

	if (imd->ns_name) {
		cf_free(imd->ns_name);
		imd->ns_name = NULL;
	}

	if (imd->iname) {
		cf_free(imd->iname);
		imd->iname = NULL;
	}

	if (imd->set) {
		cf_free(imd->set);
		imd->set = NULL;
	}

	if (imd->path_str) {
		cf_free(imd->path_str);
		imd->path_str = NULL;
	}

	if (imd->flag & IMD_FLAG_LOCKSET) {
		pthread_rwlock_destroy(&imd->slock);
	}

	if (imd->bname) {
		cf_free(imd->bname);
		imd->bname = NULL;
	}

	return AS_SINDEX_OK;
}
//                                           END - UTILITY
// ************************************************************************************************
// ************************************************************************************************
//                                           METADATA
typedef struct sindex_set_binid_hash_ele_s {
	cf_ll_element ele;
	int           simatch;
} sindex_set_binid_hash_ele;

void
as_sindex__set_binid_hash_destroy(cf_ll_element * ele) {
	cf_free((sindex_set_binid_hash_ele * ) ele);
}

/*
 * Should happen under SINDEX_GWLOCK
 */
as_sindex_status
as_sindex__put_in_set_binid_hash(as_namespace * ns, char * set, int binid, int chosen_id)
{
	// Create fixed size key for hash
	// Get the linked list from the hash
	// If linked list does not exist then make one and put it in the hash
	// Append the chosen id in the linked list

	if (chosen_id < 0 || chosen_id > AS_SINDEX_MAX) {
		cf_debug(AS_SINDEX, "Put in set_binid hash got invalid simatch %d", chosen_id);
		return AS_SINDEX_ERR;
	}
	cf_ll * simatch_ll = NULL;
	// Create fixed size key for hash
	char si_prop[AS_SINDEX_PROP_KEY_SIZE];
	memset(si_prop, 0, AS_SINDEX_PROP_KEY_SIZE);

	if (set == NULL ) {
		sprintf(si_prop, "_%d", binid);
	}
	else {
		sprintf(si_prop, "%s_%d", set, binid);
	}

	// Get the linked list from the hash
	int rv      = shash_get(ns->sindex_set_binid_hash, (void *)si_prop, (void *)&simatch_ll);

	// If linked list does not exist then make one and put it in the hash
	if (rv && rv != SHASH_ERR_NOTFOUND) {
		cf_debug(AS_SINDEX, "shash get failed with error %d", rv);
		return AS_SINDEX_ERR;
	};
	if (rv == SHASH_ERR_NOTFOUND) {
		simatch_ll = cf_malloc(sizeof(cf_ll));
		cf_ll_init(simatch_ll, as_sindex__set_binid_hash_destroy, false);
		if (SHASH_OK != shash_put(ns->sindex_set_binid_hash, (void *)si_prop, (void *)&simatch_ll)) {
			cf_warning(AS_SINDEX, "shash put failed for key %s", si_prop);
			return AS_SINDEX_ERR;
		}
	}
	if (!simatch_ll) {
		return AS_SINDEX_ERR;
	}

	// Append the chosen id in the linked list
	sindex_set_binid_hash_ele * ele = cf_malloc(sizeof(sindex_set_binid_hash_ele));
	ele->simatch                    = chosen_id;
	cf_ll_append(simatch_ll, (cf_ll_element*)ele);
	return AS_SINDEX_OK;
}

/*
 * Should happen under SINDEX_GWLOCK
 */
as_sindex_status
as_sindex__delete_from_set_binid_hash(as_namespace * ns, as_sindex_metadata * imd)
{
	// Make a key
	// Get the sindex list corresponding to key
	// If the list does not exist, return does not exist
	// If the list exist
	// 		match the path and type of incoming si to the existing sindexes in the list
	// 		If any element matches
	// 			Delete from the list
	// 			If the list size becomes 0
	// 				Delete the entry from the hash
	// 		If none of the element matches, return does not exist.
	//

	// Make a key
	char si_prop[AS_SINDEX_PROP_KEY_SIZE];
	memset(si_prop, 0, AS_SINDEX_PROP_KEY_SIZE);
	if (imd->set == NULL ) {
		sprintf(si_prop, "_%d", imd->binid);
	}
	else {
		sprintf(si_prop, "%s_%d", imd->set, imd->binid);
	}

	// Get the sindex list corresponding to key
	cf_ll * simatch_ll = NULL;
	int rv             = shash_get(ns->sindex_set_binid_hash, (void *)si_prop, (void *)&simatch_ll);

	// If the list does not exist, return does not exist
	if (rv && rv != SHASH_ERR_NOTFOUND) {
		cf_debug(AS_SINDEX, "shash get failed with error %d", rv);
		return AS_SINDEX_ERR_NOTFOUND;
	};
	if (rv == SHASH_ERR_NOTFOUND) {
		return AS_SINDEX_ERR_NOTFOUND;
	}

	// If the list exist
	// 		match the path and type of incoming si to the existing sindexes in the list
	bool    to_delete                    = false;
	cf_ll_element * ele                  = NULL;
	sindex_set_binid_hash_ele * prop_ele = NULL;
	if (simatch_ll) {
		ele = cf_ll_get_head(simatch_ll);
		while (ele) {
			prop_ele       = ( sindex_set_binid_hash_ele * ) ele;
			as_sindex * si = &(ns->sindex[prop_ele->simatch]);
			if (strcmp(si->imd->path_str, imd->path_str) == 0 &&
				si->imd->btype == imd->btype && si->imd->itype == imd->itype) {
				to_delete  = true;
				break;
			}
			ele = ele->next;
		}
	}
	else {
		return AS_SINDEX_ERR_NOTFOUND;
	}

	// 		If any element matches
	// 			Delete from the list
	if (to_delete && ele) {
		cf_ll_delete(simatch_ll, ele);
	}

	// 			If the list size becomes 0
	// 				Delete the entry from the hash
	if (cf_ll_size(simatch_ll) == 0) {
		rv = shash_delete(ns->sindex_set_binid_hash, si_prop);
		if (rv) {
			cf_debug(AS_SINDEX, "shash_delete fails with error %d", rv);
		}
	}

	// 		If none of the element matches, return does not exist.
	if (!to_delete) {
		return AS_SINDEX_ERR_NOTFOUND;
	}
	return AS_SINDEX_OK;
}

// Hash a binname string.
static inline uint32_t
as_sindex__set_binid_hash_fn(void* p_key)
{
	return (uint32_t)cf_hash_fnv(p_key, sizeof(uint32_t));
}

// Hash a binname string.
static inline uint32_t
as_sindex__iname_hash_fn(void* p_key)
{
	return (uint32_t)cf_hash_fnv(p_key, strlen((const char*)p_key));
}


//                                         END - METADATA
// ************************************************************************************************
// ************************************************************************************************
//                                             LOOKUP
/*
 * Should happen under SINDEX_GRLOCK if called directly.
 */
as_sindex_status
as_sindex__simatch_list_by_set_binid(as_namespace * ns, const char *set, int binid, cf_ll ** simatch_ll)
{
	// Make the fixed size key (set_binid)
	// Look for the key in set_binid_hash
	// If found return the value (list of simatches)
	// Else return NULL

	// Make the fixed size key (set_binid)
	char si_prop[AS_SINDEX_PROP_KEY_SIZE];
	memset(si_prop, 0, AS_SINDEX_PROP_KEY_SIZE);
	if (!set) {
		sprintf(si_prop, "_%d", binid);
	}
	else {
		sprintf(si_prop, "%s_%d", set, binid);
	}

	// Look for the key in set_binid_hash
	int rv             = shash_get(ns->sindex_set_binid_hash, (void *)si_prop, (void *)simatch_ll);

	// If not found return NULL
	if (rv || !(*simatch_ll)) {
		cf_debug(AS_SINDEX, "shash get failed with error %d", rv);
		return AS_SINDEX_ERR_NOTFOUND;
	};

	// Else return simatch_ll
	return AS_SINDEX_OK;
}

/*
 * Should happen under SINDEX_GRLOCK
 */
int
as_sindex__simatch_by_set_binid(as_namespace *ns, char * set, int binid, as_sindex_ktype type, as_sindex_type itype, char * path)
{
	// get the list corresponding to the list from the hash
	// if list does not exist return -1
	// If list exist
	// 		Iterate through all the elements in the list and match the path and type
	// 		If matches
	// 			return the simatch
	// 	If none of the si matches
	// 		return -1

	cf_ll * simatch_ll = NULL;
	as_sindex__simatch_list_by_set_binid(ns, set, binid, &simatch_ll);

	// If list exist
	// 		Iterate through all the elements in the list and match the path and type
	int     simatch                      = -1;
	sindex_set_binid_hash_ele * prop_ele = NULL;
	cf_ll_element * ele                  = NULL;
	if (simatch_ll) {
		ele = cf_ll_get_head(simatch_ll);
		while (ele) {
			prop_ele = ( sindex_set_binid_hash_ele * ) ele;
			as_sindex * si = &(ns->sindex[prop_ele->simatch]);
			if (strcmp(si->imd->path_str, path) == 0 &&
				si->imd->btype == type && si->imd->itype == itype) {
				simatch  = prop_ele->simatch;
				break;
			}
			ele = ele->next;
		}
	}
	else {
		return -1;
	}

	// 		If matches
	// 			return the simatch
	// 	If none of the si matches
	// 		return -1
	return simatch;
}

// Populates the si_arr with all the sindexes which matches set and binid
// Each sindex is reserved as well. Enough space is provided by caller in si_arr
// Currently only 8 sindexes can be create on one combination of set and binid
// i.e number_of_sindex_types * number_of_sindex_data_type (4 * 2)
int
as_sindex_arr_lookup_by_set_binid_lockfree(as_namespace * ns, const char *set, int binid, as_sindex ** si_arr)
{
	cf_ll * simatch_ll=NULL;

	int sindex_count = 0;
	if (!as_sindex_binid_has_sindex(ns, binid) ) {
		return sindex_count;
	}

	as_sindex__simatch_list_by_set_binid(ns, set, binid, &simatch_ll);
	if (!simatch_ll) {
		return sindex_count;
	}

	cf_ll_element             * ele    = cf_ll_get_head(simatch_ll);
	sindex_set_binid_hash_ele * si_ele = NULL;
	int                        simatch = -1;
	as_sindex                 * si     = NULL;
	while (ele) {
		si_ele                         = (sindex_set_binid_hash_ele *) ele;
		simatch                        = si_ele->simatch;

		if (simatch == -1) {
			cf_warning(AS_SINDEX, "A matching simatch comes out to be -1.");
			ele = ele->next;
			continue;
		}

		si                             = &ns->sindex[simatch];
		// Reserve only active sindexes.
		// Do not break this rule
		if (!as_sindex_isactive(si)) {
			ele = ele->next;
			continue;
		}

		if (simatch != si->simatch) {
			cf_warning(AS_SINDEX, "Inconsistent simatch reference between simatch stored in"
									"si and simatch stored in hash");
			ele = ele->next;
			continue;
		}

		AS_SINDEX_RESERVE(si);

		si_arr[sindex_count++] = si;
		ele = ele->next;
	}
	return sindex_count;
}

// Populates the si_arr with all the sindexes which matches setname
// Each sindex is reserved as well. Enough space is provided by caller in si_arr
int
as_sindex_arr_lookup_by_setname_lockfree(as_namespace * ns, const char *setname, as_sindex ** si_arr)
{
	int sindex_count = 0;
	as_sindex * si = NULL;

	for (int i=0; i<AS_SINDEX_MAX; i++) {
		if (i >= ns->sindex_cnt) {
			break;
		}
		si = &ns->sindex[i];
		// Reserve only active sindexes.
		// Do not break this rule
		if (!as_sindex_isactive(si)) {
			continue;
		}
	
		SINDEX_RLOCK(&si->imd->slock);
		if (!as_sindex__setname_match(si->imd, setname)) {
			SINDEX_UNLOCK(&si->imd->slock);
			continue;
		}
		SINDEX_UNLOCK(&si->imd->slock);
	
		AS_SINDEX_RESERVE(si);

		si_arr[sindex_count++] = si;
	}

	return sindex_count;
}
int
as_sindex__simatch_by_iname(as_namespace *ns, char *idx_name)
{
	int simatch = -1;
	char iname[AS_ID_INAME_SZ]; memset(iname, 0, AS_ID_INAME_SZ);
	snprintf(iname, strlen(idx_name) + 1, "%s", idx_name);
	int rv      = shash_get(ns->sindex_iname_hash, (void *)iname, (void *)&simatch);
	cf_detail(AS_SINDEX, "Found iname simatch %s->%d rv=%d", iname, simatch, rv);

	if (rv) {
		return -1;
	}
	return simatch;
}
/*
 * Single cluttered interface for lookup. iname precedes binid
 * i.e if both are specified search is done with iname
 */
#define AS_SINDEX_LOOKUP_FLAG_SETCHECK     0x01
#define AS_SINDEX_LOOKUP_FLAG_ISACTIVE     0x02
#define AS_SINDEX_LOOKUP_FLAG_NORESERVE    0x04
as_sindex *
as_sindex__lookup_lockfree(as_namespace *ns, char *iname, char *set, int binid,
								as_sindex_ktype type, as_sindex_type itype, char * path, char flag)
{

	// If iname is not null then search in iname hash and store the simatch
	// Else then
	// 		Check the possible existence of sindex over bin in the bit array
	//		If no possibility return NULL
	//		Search in the set_binid hash using setname, binid, itype and binid
	//		If found store simatch
	//		If not found return NULL
	//			Get the sindex corresponding to the simatch.
	// 			Apply the flags applied by caller.
	//          Validate the simatch

	int simatch   = -1;
	as_sindex *si = NULL;
	// If iname is not null then search in iname hash and store the simatch
	if (iname) {
		simatch   = as_sindex__simatch_by_iname(ns, iname);
	}
	// Else then
	// 		Check the possible existence of sindex over bin in the bit array
	else {
		if (!as_sindex_binid_has_sindex(ns,  binid) ) {
	//		If no possibility return NULL
			goto END;
		}
	//		Search in the set_binid hash using setname, binid, itype and binid
	//		If found store simatch
		simatch   = as_sindex__simatch_by_set_binid(ns, set, binid, type, itype, path);
	}
	//		If not found return NULL
	// 			Get the sindex corresponding to the simatch.
	if (simatch != -1) {
		si      = &ns->sindex[simatch];
	// 			Apply the flags applied by caller.
		if ((flag & AS_SINDEX_LOOKUP_FLAG_ISACTIVE)
			&& !as_sindex_isactive(si)) {
			si = NULL;
			goto END;
		}
	//          Validate the simatch
		if (simatch != si->simatch) {
			cf_warning(AS_SINDEX, "Inconsistent simatch reference between simatch stored in"
									"si and simatch stored in hash");
		}
		if (!(flag & AS_SINDEX_LOOKUP_FLAG_NORESERVE))
			AS_SINDEX_RESERVE(si);
	}
END:
	return si;
}

as_sindex *
as_sindex__lookup(as_namespace *ns, char *iname, char *set, int binid, as_sindex_ktype type,
						as_sindex_type itype, char * path, char flag)
{
	SINDEX_GRLOCK();
	as_sindex *si = as_sindex__lookup_lockfree(ns, iname, set, binid, type, itype, path, flag);
	SINDEX_GUNLOCK();
	return si;
}

as_sindex *
as_sindex_lookup_by_iname(as_namespace *ns, char * iname, char flag)
{
	return as_sindex__lookup(ns, iname, NULL, -1, 0, 0, NULL, flag);
}

as_sindex *
as_sindex_lookup_by_defns(as_namespace *ns, char *set, int binid, as_sindex_ktype type, as_sindex_type itype, char * path, char flag)
{
	return as_sindex__lookup(ns, NULL, set, binid, type, itype, path, flag);
}

as_sindex *
as_sindex_lookup_by_iname_lockfree(as_namespace *ns, char * iname, char flag)
{
	return as_sindex__lookup_lockfree(ns, iname, NULL, -1, 0, 0, NULL, flag);

}

as_sindex *
as_sindex_lookup_by_defns_lockfree(as_namespace *ns, char *set, int binid, as_sindex_ktype type, as_sindex_type itype, char * path, char flag)
{
	return as_sindex__lookup_lockfree(ns, NULL, set, binid, type, itype, path, flag);
}

/*
 * Description     : Checks whether an index with the same defn already exists.
 *                   Index defn ={index_name, bin_name, bintype, set_name, ns_name}
 *
 * Parameters      : ns  -> namespace in which index is created
 *                   imd -> imd for create request (does not have binid populated)
 *
 * Returns         : true  if index with the given defn already exists.
 *                   false otherwise
 *
 * Synchronization : Required lock acquired by lookup functions.
 */
bool
as_sindex_exists_by_defn(as_namespace* ns, as_sindex_metadata* imd)
{
	char *iname    = imd->iname;
	// This will reserve the si
	as_sindex * si = as_sindex_lookup_by_iname(ns, iname, AS_SINDEX_LOOKUP_FLAG_ISACTIVE);
	if(!si) {
		return false;
	}
	int binid     = as_bin_get_id(ns, imd->bname);
	if(si->imd->bname && imd->bname) {
		if (binid == si->imd->binid && !strcmp(imd->bname, si->imd->bname)
						&& imd->btype == si->imd->btype) {
			AS_SINDEX_RELEASE(si);
			return true;
		}
	}

	AS_SINDEX_RELEASE(si);
	return false;
}
//                                           END LOOKUP
// ************************************************************************************************
// ************************************************************************************************
//                                          STAT/CONFIG/HISTOGRAM
void
as_sindex__stats_clear(as_sindex *si) {
	as_sindex_stat *s = &si->stats;

	s->n_objects            = 0;

	s->n_reads              = 0;
	s->read_errs            = 0;

	s->n_writes             = 0;
	s->write_errs           = 0;

	s->n_deletes            = 0;
	s->delete_errs          = 0;

	s->loadtime             = 0;
	s->recs_pending         = 0;

	s->n_defrag_records     = 0;
	s->defrag_time          = 0;

	// Aggregation stat
	s->n_aggregation        = 0;
	s->agg_response_size    = 0;
	s->agg_num_records      = 0;
	s->agg_errs             = 0;
	// Lookup stats
	s->n_lookup             = 0;
	s->lookup_response_size = 0;
	s->lookup_num_records   = 0;
	s->lookup_errs          = 0;

	si->enable_histogram = false;
	if (s->_write_hist) {
		histogram_clear(s->_write_hist);
	}
	if (s->_si_prep_hist) {
		histogram_clear(s->_si_prep_hist);
	}
	if (s->_delete_hist) {
		histogram_clear(s->_delete_hist);
	}
	if (s->_query_hist) {
		histogram_clear(s->_query_hist);
	}
	if (s->_query_batch_io) {
		histogram_clear(s->_query_batch_io);
	}
	if (s->_query_batch_lookup) {
		histogram_clear(s->_query_batch_lookup);
	}
	if (s->_query_rcnt_hist) {
		histogram_clear(s->_query_rcnt_hist);
	}
	if (s->_query_diff_hist) {
		histogram_clear(s->_query_diff_hist);
	}
}

void
as_sindex_gconfig_default(as_config *c)
{
	c->sindex_builder_threads         = 4;
	c->sindex_data_max_memory         = ULONG_MAX;
	c->sindex_data_memory_used        = 0;
}
void
as_sindex__config_default(as_sindex *si)
{
	si->config.defrag_period    = 1000;
	si->config.defrag_max_units = 1000;
	si->config.data_max_memory  = ULONG_MAX; // No Limit
	si->config.flag             = 1; // Default is - index is active
}

void
as_sindex_config_var_copy(as_sindex *to_si, as_sindex_config_var *from_si_cfg)
{
	to_si->config.defrag_period    = from_si_cfg->defrag_period;
	to_si->config.defrag_max_units = from_si_cfg->defrag_max_units;
	to_si->config.data_max_memory  = from_si_cfg->data_max_memory;
	to_si->enable_histogram        = from_si_cfg->enable_histogram;
	to_si->config.flag             = from_si_cfg->ignore_not_sync_flag;
}
void
as_sindex__setup_histogram(as_sindex *si)
{
	char hist_name[AS_ID_INAME_SZ+64];
	sprintf(hist_name, "%s_write_us", si->imd->iname);
	if (NULL == (si->stats._write_hist = histogram_create(hist_name, HIST_MICROSECONDS)))
		cf_warning(AS_SINDEX, "couldn't create histogram for sindex write histogram");

	sprintf(hist_name, "%s_si_prep_us", si->imd->iname);
	if (NULL == (si->stats._si_prep_hist = histogram_create(hist_name, HIST_MICROSECONDS)))
		cf_warning(AS_SINDEX, "couldn't create histogram for sindex prepare histogram");

	sprintf(hist_name, "%s_delete_us", si->imd->iname);
	if (NULL == (si->stats._delete_hist = histogram_create(hist_name, HIST_MICROSECONDS)))
		cf_warning(AS_SINDEX, "couldn't create histogram for sindex delete histogram");

	sprintf(hist_name, "%s_query", si->imd->iname);
	if (NULL == (si->stats._query_hist = histogram_create(hist_name, HIST_MILLISECONDS)))
		cf_warning(AS_SINDEX, "couldn't create histogram for sindex query histogram");

	sprintf(hist_name, "%s_query_batch_lookup_us", si->imd->iname);
	if (NULL == (si->stats._query_batch_lookup = histogram_create(hist_name, HIST_MICROSECONDS)))
		cf_warning(AS_SINDEX, "couldn't create histogram for sindex query batch-lookup histogram");

	sprintf(hist_name, "%s_query_batch_io_us", si->imd->iname);
	if (NULL == (si->stats._query_batch_io = histogram_create(hist_name, HIST_MICROSECONDS)))
		cf_warning(AS_SINDEX, "couldn't create histogram for sindex query io histogram");

	sprintf(hist_name, "%s_query_row_count", si->imd->iname);
	if (NULL == (si->stats._query_rcnt_hist = histogram_create(hist_name, HIST_RAW)))
		cf_warning(AS_SINDEX, "couldn't create histogram for sindex query row count histogram");

	sprintf(hist_name, "%s_query_diff_count", si->imd->iname);
	if (NULL == (si->stats._query_diff_hist = histogram_create(hist_name, HIST_RAW)))
		cf_warning(AS_SINDEX, "couldn't create histogram for sindex query diff histogram");

}

int
as_sindex__destroy_histogram(as_sindex *si)
{
	if (si->stats._write_hist)            cf_free(si->stats._write_hist);
	if (si->stats._si_prep_hist)          cf_free(si->stats._si_prep_hist);
	if (si->stats._delete_hist)           cf_free(si->stats._delete_hist);
	if (si->stats._query_hist)            cf_free(si->stats._query_hist);
	if (si->stats._query_batch_lookup)    cf_free(si->stats._query_batch_lookup);
	if (si->stats._query_batch_io)        cf_free(si->stats._query_batch_io);
	if (si->stats._query_rcnt_hist)       cf_free(si->stats._query_rcnt_hist);
	if (si->stats._query_diff_hist)       cf_free(si->stats._query_diff_hist);
	return 0;
}

int
as_sindex_stats_str(as_namespace *ns, char * iname, cf_dyn_buf *db)
{
	as_sindex *si = as_sindex_lookup_by_iname(ns, iname, AS_SINDEX_LOOKUP_FLAG_ISACTIVE);

	if (!si) {
		cf_warning(AS_SINDEX, "SINDEX STAT : sindex %s not found", iname);
		return AS_SINDEX_ERR_NOTFOUND;
	}

	// A good thing to cache the stats first.
	int      ns_objects  = ns->n_objects;
	uint64_t si_objects  = cf_atomic64_get(si->stats.n_objects);
	uint64_t pending     = cf_atomic64_get(si->stats.recs_pending);
	uint64_t si_memory   = cf_atomic64_get(si->stats.mem_used);
	// To protect the pimd while accessing it.
	SINDEX_RLOCK(&si->imd->slock);
	uint64_t n_keys      = ai_btree_get_numkeys(si->imd);
	SINDEX_UNLOCK(&si->imd->slock);
	cf_dyn_buf_append_string(db, "keys=");
	cf_dyn_buf_append_uint64(db,  n_keys);
	cf_dyn_buf_append_string(db, ";objects=");
	cf_dyn_buf_append_uint64(db,  si_objects);
	SINDEX_RLOCK(&si->imd->slock);
	uint64_t i_size      = ai_btree_get_isize(si->imd);
	uint64_t n_size      = ai_btree_get_nsize(si->imd);
	SINDEX_UNLOCK(&si->imd->slock);
	cf_dyn_buf_append_string(db, ";ibtr_memory_used=");
	cf_dyn_buf_append_uint64(db,  i_size);
	cf_dyn_buf_append_string(db, ";nbtr_memory_used=");
	cf_dyn_buf_append_uint64(db,  n_size);
	cf_dyn_buf_append_string(db, ";si_accounted_memory=");
	cf_dyn_buf_append_uint64(db,  si_memory);
	cf_dyn_buf_append_string(db, ";load_pct=");
	if (si->flag & AS_SINDEX_FLAG_RACTIVE) {
		cf_dyn_buf_append_string(db, "100");
	} else {
		if (pending > ns_objects || pending < 0) {
			cf_dyn_buf_append_uint64(db, 100);
		} else {
			cf_dyn_buf_append_uint64(db, (ns_objects == 0) ? 100 : 100 - ((100 * pending) / ns_objects));
		}
	}

	cf_dyn_buf_append_string(db, ";loadtime=");
	cf_dyn_buf_append_uint64(db, cf_atomic64_get(si->stats.loadtime));
	// writes
	cf_dyn_buf_append_string(db, ";stat_write_reqs=");
	cf_dyn_buf_append_uint64(db, cf_atomic64_get(si->stats.n_writes));
	cf_dyn_buf_append_string(db, ";stat_write_success=");
	cf_dyn_buf_append_uint64(db, cf_atomic64_get(si->stats.n_writes) - cf_atomic64_get(si->stats.write_errs));
	cf_dyn_buf_append_string(db, ";stat_write_errs=");
	cf_dyn_buf_append_uint64(db, cf_atomic64_get(si->stats.write_errs));
	// delete
	cf_dyn_buf_append_string(db, ";stat_delete_reqs=");
	cf_dyn_buf_append_uint64(db, cf_atomic64_get(si->stats.n_deletes));
	cf_dyn_buf_append_string(db, ";stat_delete_success=");
	cf_dyn_buf_append_uint64(db, cf_atomic64_get(si->stats.n_deletes) - cf_atomic64_get(si->stats.delete_errs));
	cf_dyn_buf_append_string(db, ";stat_delete_errs=");
	cf_dyn_buf_append_uint64(db, cf_atomic64_get(si->stats.delete_errs));
	// defrag
	cf_dyn_buf_append_string(db, ";stat_gc_recs=");
	cf_dyn_buf_append_uint64(db, cf_atomic64_get(si->stats.n_defrag_records));
	cf_dyn_buf_append_string(db, ";stat_gc_time=");
	cf_dyn_buf_append_uint64(db, cf_atomic64_get(si->stats.defrag_time));

	// Cache values
	uint64_t agg        = cf_atomic64_get(si->stats.n_aggregation);
	uint64_t agg_rec    = cf_atomic64_get(si->stats.agg_num_records);
	uint64_t agg_size   = cf_atomic64_get(si->stats.agg_response_size);
	uint64_t lkup       = cf_atomic64_get(si->stats.n_lookup);
	uint64_t lkup_rec   = cf_atomic64_get(si->stats.lookup_num_records);
	uint64_t lkup_size  = cf_atomic64_get(si->stats.lookup_response_size);
	uint64_t query      = agg      + lkup;
	uint64_t query_rec  = agg_rec  + lkup_rec;
	uint64_t query_size = agg_size + lkup_size;

	// Query
	cf_dyn_buf_append_string(db, ";query_reqs=");
	cf_dyn_buf_append_uint64(db,   query);
	cf_dyn_buf_append_string(db, ";query_avg_rec_count=");
	cf_dyn_buf_append_uint64(db,   query     ? query_rec  / query     : 0);
	cf_dyn_buf_append_string(db, ";query_avg_record_size=");
	cf_dyn_buf_append_uint64(db,   query_rec ? query_size / query_rec : 0);
	// Aggregation
	cf_dyn_buf_append_string(db, ";query_agg=");
	cf_dyn_buf_append_uint64(db,   agg);
	cf_dyn_buf_append_string(db, ";query_agg_avg_rec_count=");
	cf_dyn_buf_append_uint64(db,   agg       ? agg_rec    / agg       : 0);
	cf_dyn_buf_append_string(db, ";query_agg_avg_record_size=");
	cf_dyn_buf_append_uint64(db,   agg_rec   ? agg_size   / agg_rec   : 0);
	//Lookup
	cf_dyn_buf_append_string(db, ";query_lookups=");
	cf_dyn_buf_append_uint64(db,   lkup);
	cf_dyn_buf_append_string(db, ";query_lookup_avg_rec_count=");
	cf_dyn_buf_append_uint64(db,   lkup      ? lkup_rec   / lkup      : 0);
	cf_dyn_buf_append_string(db, ";query_lookup_avg_record_size=");
	cf_dyn_buf_append_uint64(db,   lkup_rec  ? lkup_size  / lkup_rec  : 0);

	//CONFIG
	cf_dyn_buf_append_string(db, ";gc-period=");
	cf_dyn_buf_append_uint64(db, si->config.defrag_period);
	cf_dyn_buf_append_string(db, ";gc-max-units=");
	cf_dyn_buf_append_uint32(db, si->config.defrag_max_units);
	cf_dyn_buf_append_string(db, ";data-max-memory=");
	if (si->config.data_max_memory != ULONG_MAX) {
		cf_dyn_buf_append_uint64(db, si->config.data_max_memory);
	} else {
		cf_dyn_buf_append_string(db, "ULONG_MAX");
	}

	cf_dyn_buf_append_string(db, ";histogram=");
	cf_dyn_buf_append_string(db, si->enable_histogram ? "true" : "false");
	cf_dyn_buf_append_string(db, ";ignore-not-sync=");
	cf_dyn_buf_append_string(db, (si->config.flag & AS_SINDEX_CONFIG_IGNORE_ON_DESYNC) ? "true" : "false");

	AS_SINDEX_RELEASE(si);
	// Release reference
	return AS_SINDEX_OK;
}

int
as_sindex_histogram_dumpall(as_namespace *ns)
{
	if (!ns)
		return AS_SINDEX_ERR_PARAM;
	SINDEX_GRLOCK();

	for (int i = 0; i < ns->sindex_cnt; i++) {
		if (ns->sindex[i].state != AS_SINDEX_ACTIVE) continue;
		if (!ns->sindex[i].enable_histogram)         continue;
		as_sindex *si = &ns->sindex[i];
		if (si->stats._write_hist)
			histogram_dump(si->stats._write_hist);
		if (si->stats._si_prep_hist)
			histogram_dump(si->stats._si_prep_hist);
		if (si->stats._delete_hist)
			histogram_dump(si->stats._delete_hist);
		if (si->stats._query_hist)
			histogram_dump(si->stats._query_hist);
		if (si->stats._query_batch_lookup)
			histogram_dump(si->stats._query_batch_lookup);
		if (si->stats._query_batch_io)
			histogram_dump(si->stats._query_batch_io);
		if (si->stats._query_rcnt_hist)
			histogram_dump(si->stats._query_rcnt_hist);
		if (si->stats._query_diff_hist)
			histogram_dump(si->stats._query_diff_hist);
	}
	SINDEX_GUNLOCK();
	return AS_SINDEX_OK;
}

int
as_sindex_histogram_enable(as_namespace *ns, char * iname, bool enable)
{
	as_sindex *si = as_sindex_lookup_by_iname(ns, iname, AS_SINDEX_LOOKUP_FLAG_ISACTIVE);
	if (!si) {
		cf_warning(AS_SINDEX, "SINDEX HISTOGRAM : sindex %s not found", iname);
		return AS_SINDEX_ERR_NOTFOUND;
	}

	si->enable_histogram = enable;
	AS_SINDEX_RELEASE(si);
	return AS_SINDEX_OK;
}

extern int as_info_parameter_get(char *param_str, char *param, char *value, int  *value_len);

/*
 * Client API function to set configuration parameters for secondary indexes
 */
int
as_sindex_set_config(as_namespace *ns, as_sindex_metadata *imd, char *params)
{
	if (!ns)
		return AS_SINDEX_ERR_PARAM;
	as_sindex *si = as_sindex_lookup_by_iname(ns, imd->iname, AS_SINDEX_LOOKUP_FLAG_ISACTIVE);
	if (!si) {
		return AS_SINDEX_ERR_NOTFOUND;
	}
	SINDEX_WLOCK(&si->imd->slock);
	if (si->state == AS_SINDEX_ACTIVE) {
		char context[100];
		int  context_len = sizeof(context);
		if (0 == as_info_parameter_get(params, "ignore-not-sync", context, &context_len)) {
			if (strncmp(context, "true", 4)==0 || strncmp(context, "yes", 3)==0) {
				cf_info(AS_INFO,"Changing value of ignore-not-sync of ns %s sindex %s to %s", ns->name, imd->iname, context);
				si->config.flag |= AS_SINDEX_CONFIG_IGNORE_ON_DESYNC;
			} else if (strncmp(context, "false", 5)==0 || strncmp(context, "no", 2)==0) {
				cf_info(AS_INFO,"Changing value of ignore-not-sync of ns %s sindex %s to %s", ns->name, imd->iname, context);
				si->config.flag &= ~AS_SINDEX_CONFIG_IGNORE_ON_DESYNC;
			} else {
				goto Error;
			}
		}
		else if (0 == as_info_parameter_get(params, "data-max-memory", context, &context_len)) {
			uint64_t val = atoll(context);
			cf_detail(AS_INFO, "data-max-memory = %"PRIu64"",val);
			// Protect so someone does not reduce memory to below 1/2 current value, allow it
			// in case value is ULONG_MAX
			if (((si->config.data_max_memory != ULONG_MAX)
				&& (val < (si->config.data_max_memory / 2L)))
				|| (val < cf_atomic64_get(si->stats.mem_used))) {
				goto Error;
			}
			cf_info(AS_INFO,"Changing value of data-max-memory of ns %s sindex %s from %"PRIu64"to %"PRIu64"",
							ns->name, imd->iname, si->config.data_max_memory, val);
			si->config.data_max_memory = val;
		}
		else if (0 == as_info_parameter_get(params, "gc-period", context, &context_len)) {
			uint64_t val = atoll(context);
			cf_detail(AS_INFO, "gc-period = %"PRIu64"",val);
			if (val < 0) {
				goto Error;
			}
			cf_info(AS_INFO,"Changing value of gc-period of ns %s sindex %s from %"PRIu64"to %"PRIu64"",
							ns->name, imd->iname, si->config.defrag_period, val);
			si->config.defrag_period = val;
		}
		else if (0 == as_info_parameter_get(params, "gc-max-units", context, &context_len)) {
			uint64_t val = atoll(context);
			cf_detail(AS_INFO, "gc-limit = %"PRIu64"",val);
			if (val < 0) {
				goto Error;
			}
			cf_info(AS_INFO,"Changing value of gc-max-units of ns %s sindex %s from %"PRIu64"to %"PRIu64"",
							ns->name, imd->iname, si->config.defrag_max_units, val);
			si->config.defrag_max_units = val;
		}
		else {
			goto Error;
		}
	}
	SINDEX_UNLOCK(&si->imd->slock);
	AS_SINDEX_RELEASE(si);
	return AS_SINDEX_OK;

Error:
	SINDEX_UNLOCK(&si->imd->slock);
	AS_SINDEX_RELEASE(si);
	return AS_SINDEX_ERR_PARAM;
}

/*
 * Client API to list all the indexes in a namespace, returns list of imd with
 * index information, Caller should free it up
 */
int
as_sindex_list_str(as_namespace *ns, cf_dyn_buf *db)
{
	SINDEX_GRLOCK();
	for (int i = 0; i < AS_SINDEX_MAX; i++) {
		if (&(ns->sindex[i]) && (ns->sindex[i].imd)) {
			as_sindex si = ns->sindex[i];
			if (as_sindex_isactive(&si)) {
				SINDEX_RLOCK(&si.imd->slock);
			}
			cf_dyn_buf_append_string(db, "ns=");
			cf_dyn_buf_append_string(db, ns->name);
			cf_dyn_buf_append_string(db, ":set=");
			cf_dyn_buf_append_string(db, (si.imd->set) ? si.imd->set : "NULL");
			cf_dyn_buf_append_string(db, ":indexname=");
			cf_dyn_buf_append_string(db, si.imd->iname);
			cf_dyn_buf_append_string(db, ":bin=");
			cf_dyn_buf_append_buf(db, (uint8_t *)si.imd->bname, strlen(si.imd->bname));
			cf_dyn_buf_append_string(db, ":type=");
			cf_dyn_buf_append_string(db, as_sindex_ktype_str(si.imd->btype));
			cf_dyn_buf_append_string(db, ":indextype=");
			cf_dyn_buf_append_string(db, as_sindex_type_defs[si.imd->itype]);

			cf_dyn_buf_append_string(db, ":path=");
			cf_dyn_buf_append_string(db, si.imd->path_str);
			cf_dyn_buf_append_string(db, ":sync_state=");
			if (si.desync_cnt > 0) {
				cf_dyn_buf_append_string(db, "needsync");
			}
			else {
				cf_dyn_buf_append_string(db, "synced");
			}
			// Index State
			if (si.state == AS_SINDEX_ACTIVE) {
				if (si.flag & AS_SINDEX_FLAG_RACTIVE) {
					cf_dyn_buf_append_string(db, ":state=RW;");
				}
				else if (si.flag & AS_SINDEX_FLAG_WACTIVE) {
					cf_dyn_buf_append_string(db, ":state=WO;");
				}
				else {
					// should never come here.
					cf_dyn_buf_append_string(db, ":state=A;");
				}
			}
			else if (si.state == AS_SINDEX_INACTIVE) {
				cf_dyn_buf_append_string(db, ":state=I;");
			}
			else {
				cf_dyn_buf_append_string(db, ":state=D;");
			}
			if (as_sindex_isactive(&si)) {
				SINDEX_UNLOCK(&si.imd->slock);
			}
		}
	}
	SINDEX_GUNLOCK();
	return AS_SINDEX_OK;
}
//                                  END - STAT/CONFIG/HISTOGRAM
// ************************************************************************************************
// ************************************************************************************************
//                                         SI REFERENCE
// Reserve the sindex so it does not get deleted under the hood
int
as_sindex_reserve(as_sindex *si, char *fname, int lineno)
{
	if (!as_sindex_isactive(si)) {
		cf_warning(AS_SINDEX, "Trying to reserve sindex %s in a state other than active. State is %d",
							si->imd->iname, si->state);
	}
	if (si->imd) cf_rc_reserve(si->imd);
	int count = cf_rc_count(si->imd);
	cf_debug(AS_SINDEX, "Index %s in %d state Reserved to reference count %d < 2 at %s:%d", si->imd->iname, si->state, count, fname, lineno);
	return AS_SINDEX_OK;
}

/*
 * Release, queue up the request for the destroy to clean up Aerospike Index thread,
 * Not done inline because main write thread could release the last reference.
 */
int
as_sindex_release(as_sindex *si, char *fname, int lineno)
{
	if (!si) return AS_SINDEX_OK;
	// Can be checked without locking
	uint64_t val = cf_rc_release(si->imd);
	if (val == 0) {
		cf_assert((si->state == AS_SINDEX_DESTROY),
					AS_SINDEX, CF_CRITICAL,
					" Invalid state at cleanup");
		cf_assert(!(si->state & AS_SINDEX_FLAG_DESTROY_CLEANUP),
					AS_SINDEX, CF_CRITICAL,
					" Invalid state at cleanup");
		si->flag |= AS_SINDEX_FLAG_DESTROY_CLEANUP;
		if (CF_QUEUE_OK != cf_queue_push(g_sindex_destroy_q, &si)) {
			return AS_SINDEX_ERR;
		}
	}
	else {
		SINDEX_RLOCK(&si->imd->slock);
		cf_debug(AS_SINDEX, "Index %s in %d state Released "
					"to reference count %d < 2 at %s:%d",
					si->imd->iname, si->state, val, fname, lineno);
		// Display a warning when rc math is messed-up during sindex-delete
		if(si->state == AS_SINDEX_DESTROY){
			cf_info(AS_SINDEX,"Returning from a sindex destroy op for: %s with reference count %"PRIu64"",
								si->imd->iname, val);
		}
		SINDEX_UNLOCK(&si->imd->slock);
	}
	return AS_SINDEX_OK;
}

as_sindex_status
as_sindex_populator_reserve_all(as_namespace * ns)
{
	if (!ns) {
		cf_warning(AS_SINDEX, "namespace found NULL");
		return AS_SINDEX_ERR;
	}

	int count = 0 ;
	int valid = 0;
	SINDEX_GRLOCK();
	while (valid < ns->sindex_cnt && count < AS_SINDEX_MAX) {
		as_sindex * si = &ns->sindex[count];
		if (as_sindex_isactive(si)) {
			AS_SINDEX_RESERVE(si);
			valid++;
		}
		count++;
	}
	SINDEX_GUNLOCK();
	return AS_SINDEX_OK;
}

as_sindex_status
as_sindex_populator_release_all(as_namespace * ns)
{
	if (!ns) {
		cf_warning(AS_SINDEX, "namespace found NULL");
		return AS_SINDEX_ERR;
	}

	int count = 0 ;
	int valid = 0;
	SINDEX_GRLOCK();
	while (valid < ns->sindex_cnt && count < AS_SINDEX_MAX) {
		as_sindex * si = &ns->sindex[count];
		if (as_sindex_isactive(si)) {
			AS_SINDEX_RELEASE(si);
			valid++;
		}
		count++;
	}
	SINDEX_GUNLOCK();
	return AS_SINDEX_OK;
}

// Complementary function of as_sindex_arr_lookup_by_set_binid
void
as_sindex_release_arr(as_sindex *si_arr[], int si_arr_sz)
{
	for (int i=0; i<si_arr_sz; i++) {
		if (si_arr[i]) {
			AS_SINDEX_RELEASE(si_arr[i]);
		}
		else {
			cf_warning(AS_SINDEX, "SI is null");
		}
	}
}

//                                    END - SI REFERENCE
// ************************************************************************************************
// ************************************************************************************************
//                                          SINDEX CREATE
// simatch is index in sindex array
// nptr is index of pimd in imd
void
as_sindex__create_pmeta(as_sindex *si, int simatch, int nptr)
{
	if (!si) {
		cf_warning(AS_SINDEX, "SI is null");
		return;
	}

	if (nptr == 0) {
		cf_warning(AS_SINDEX, "nptr is 0");
		return;
	}

	si->imd->pimd = cf_malloc(nptr * sizeof(as_sindex_pmetadata));
	memset(si->imd->pimd, 0, nptr*sizeof(as_sindex_pmetadata));

	pthread_rwlockattr_t rwattr;
	if (pthread_rwlockattr_init(&rwattr))
		cf_crash(AS_AS,
				"pthread_rwlockattr_init: %s", cf_strerror(errno));
	if (pthread_rwlockattr_setkind_np(&rwattr,
				PTHREAD_RWLOCK_PREFER_WRITER_NONRECURSIVE_NP))
		cf_crash(AS_TSVC,
				"pthread_rwlockattr_setkind_np: %s",cf_strerror(errno));

	for (int i = 0; i < nptr; i++) {
		as_sindex_pmetadata *pimd = &si->imd->pimd[i];
		if (pthread_rwlock_init(&pimd->slock, NULL)) {
			cf_crash(AS_SINDEX,
					"Could not create secondary index dml mutex ");
		}
		if (ai_post_index_creation_setup_pmetadata(si->imd, pimd,
													simatch, i)) {
			cf_crash(AS_SINDEX,
					"Something went reallly bad !!!");
		}
	}
}

/*
 * Description :
 *  	Checks the parameters passed to as_sindex_create function
 *
 * Parameters:
 * 		namespace, index metadata
 *
 * Returns:
 * 		AS_SINDEX_OK            - for valid parameters.
 * 		Appropriate error codes - otherwise
 *
 * Synchronization:
 * 		This function does not explicitly acquire any lock.
 * TODO : Check if exits_by_defn can be used instead of this
 */
int
as_sindex_create_check_params(as_namespace* ns, as_sindex_metadata* imd)
{
	SINDEX_GRLOCK();

	int ret     = AS_SINDEX_OK;
	if (ns->sindex_cnt >= AS_SINDEX_MAX) {
		ret = AS_SINDEX_ERR_MAXCOUNT;
		goto END;
	}

	int simatch = as_sindex__simatch_by_iname(ns, imd->iname);
	if (simatch != -1) {
		ret = AS_SINDEX_ERR_FOUND;
	} else {
		int16_t binid = as_bin_get_id(ns, imd->bname);
		if (binid != -1)
		{
			int simatch = as_sindex__simatch_by_set_binid(ns, imd->set, binid, imd->btype, imd->itype, imd->path_str);
			if (simatch != -1) {
				ret = AS_SINDEX_ERR_FOUND;
				goto END;
			}
		}
	}

END:
	SINDEX_GUNLOCK();
    return ret;
}

int
as_sindex_create(as_namespace *ns, as_sindex_metadata *imd, bool user_create)
{
	int ret = AS_SINDEX_ERR;
	// Ideally there should be one lock per namespace, but because the
	// Aerospike Index metadata is single global structure we need a overriding
	// lock for that. NB if it becomes per namespace have a file lock
	SINDEX_GWLOCK();
	if (as_sindex_lookup_by_iname_lockfree(ns, imd->iname, AS_SINDEX_LOOKUP_FLAG_NORESERVE)) {
		cf_detail(AS_SINDEX,"Index %s already exists", imd->iname);
		SINDEX_GUNLOCK();
		return AS_SINDEX_ERR_FOUND;
	}
	int chosen_id = AS_SINDEX_MAX;
	as_sindex *si = NULL;
	for (int i = 0; i < AS_SINDEX_MAX; i++) {
		if (ns->sindex[i].state == AS_SINDEX_INACTIVE) {
			si = &ns->sindex[i];
			chosen_id = i;
			break;
		}
	}

	if (!si || (chosen_id == AS_SINDEX_MAX))  {
		cf_warning(AS_SINDEX, "SINDEX CREATE : Maxed out secondary index limit no more indexes allowed");
		SINDEX_GUNLOCK();
		return AS_SINDEX_ERR;
	}

	imd->nprts  = ns->sindex_num_partitions;
	int id      = chosen_id;
	si          = &ns->sindex[id];
	as_sindex_metadata *qimd;

	if (as_sindex__populate_binid(ns, imd)) {
		cf_warning(AS_SINDEX, "SINDEX CREATE : Popluating bin id failed");
		SINDEX_GUNLOCK();
		return AS_SINDEX_ERR_PARAM;
	}

	char si_prop[AS_SINDEX_PROP_KEY_SIZE];
	int si_prop_len = sizeof(si_prop);
	memset(si_prop, 0, si_prop_len);
	if (!imd->set) {
		// sindex can be over a NULL set
		sprintf(si_prop, "_%d_%d", imd->binid, imd->btype);
	}
	else {
		sprintf(si_prop, "%s_%d_%d", imd->set, imd->binid, imd->btype);
	}

	as_sindex_status rv = as_sindex__put_in_set_binid_hash(ns, imd->set, imd->binid, id);
	if (rv != AS_SINDEX_OK) {
		cf_warning(AS_SINDEX, "SINDEX CREATE : Put in set_binid hash fails with error %d", rv);
		SINDEX_GUNLOCK();
		return AS_SINDEX_ERR;
	}

	cf_detail(AS_SINDEX, "Put binid simatch %d->%d", imd->binid, chosen_id);

	char iname[AS_ID_INAME_SZ];
	memset(iname, 0, AS_ID_INAME_SZ);
	snprintf(iname, strlen(imd->iname)+1, "%s", imd->iname);
	if (SHASH_OK != shash_put(ns->sindex_iname_hash, (void *)iname, (void *)&chosen_id)) {
		cf_warning(AS_SINDEX, "Internal error ... Duplicate element found sindex iname hash [%s %s]",
						imd->iname, as_bin_get_name_from_id(ns, imd->binid));

		rv = as_sindex__delete_from_set_binid_hash(ns, imd);
		if (rv) {
			cf_warning(AS_SINDEX, "Delete from set_binid hash fails with error %d", rv);
		}
		SINDEX_GUNLOCK();
		return AS_SINDEX_ERR;
	}
	cf_detail(AS_SINDEX, "Put iname simatch %s:%d->%d", iname, strlen(imd->iname), chosen_id);

	as_sindex__dup_meta(imd, &qimd, true);
	qimd->si    = si;
	qimd->nprts = imd->nprts;
	int bimatch = -1;

	ret = ai_btree_create(qimd, id, &bimatch, imd->nprts);
	if (!ret) { // create ref counted index metadata & hang it from sindex
		si->imd         = qimd;
		si->imd->bimatch = bimatch;
		si->state       = AS_SINDEX_ACTIVE;
		as_sindex_set_binid_has_sindex(ns, si->imd->binid);
		si->desync_cnt  = 0;
		si->flag        = AS_SINDEX_FLAG_WACTIVE;
		si->new_imd     = NULL;
		as_sindex__create_pmeta(si, id, imd->nprts);
		// Always tune si to default settings to start with
		as_sindex__config_default(si);

		// If this si has a valid config-item and this si was created by smd boot-up,
		// then set the config-variables from si_cfg_array.

		// si_cfg_var_hash is deliberately kept as a transient structure.
		// Its applicable only for boot-time si-creation via smd
		// In the case of sindex creations via aql, i.e dynamic si creation,
		// this array wont exist and all si configs will be default configs.
		if (ns->sindex_cfg_var_hash) {
			// Check for duplicate si stanzas with the same si-name ?
			as_sindex_config_var check_si_conf;

			if (SHASH_OK == shash_get(ns->sindex_cfg_var_hash, (void *)iname, (void *)&check_si_conf)){
				// A valid config stanza exists for this si entry
				// Copy the config over to the new si
				// delete the old hash entry
				cf_info(AS_SINDEX,"Found custom configuration for SI:%s, applying", imd->iname);
				as_sindex_config_var_copy(si, &check_si_conf);
				shash_delete(ns->sindex_cfg_var_hash,  (void *)iname);
				check_si_conf.conf_valid_flag = true;
				shash_put_unique(ns->sindex_cfg_var_hash, (void *)iname, (void *)&check_si_conf);
			}
		}

		as_sindex__setup_histogram(si);
		as_sindex__stats_clear(si);

		ns->sindex_cnt++;
		si->ns          = ns;
		si->simatch     = chosen_id;
		as_sindex_reserve_data_memory(si->imd, ai_btree_get_isize(si->imd));

		// Only trigger scan if this create is done after boot
		if (user_create && g_sindex_boot_done) {
			// Reserve it before pushing it into queue
			AS_SINDEX_RESERVE(si);
			SINDEX_GUNLOCK();
			int rv = cf_queue_push(g_sindex_populate_q, &si);
			if (CF_QUEUE_OK != rv) {
				cf_warning(AS_SINDEX, "Failed to queue up for population... index=%s "
							"Internal Queue Error rv=%d, try dropping and recreating",
							si->imd->iname, rv);
			}
		} else {
			// Internal create is called before storage is initialized. Loading
			// of storage will fill up the indexes no need to queue it up for scan
			SINDEX_GUNLOCK();
		}
	} else {
		// TODO: When alc_btree_create fails, accept_cb should have a better
		//       way to handle failure. Currently it maintains a dummy si
		//       structures with not created flag. accept_cb should repair
		//       such dummy si structures and retry alc_btree_create.
		shash_delete(ns->sindex_iname_hash, (void *)iname);
		rv = as_sindex__delete_from_set_binid_hash(ns, imd);
		if (rv) {
			cf_warning(AS_SINDEX, "Delete from set_binid hash fails with error %d", rv);
		}
		as_sindex_imd_free(qimd);
		cf_debug(AS_SINDEX, "Create index %s failed ret = %d",
				imd->iname, ret);
		SINDEX_GUNLOCK();
	}
	return ret;
}

/*
 * Description     : When a index has to be dropped and recreated during cluster state change
 * 				     this function is called.
 * Parameters      : imd, which is constructed from the final index defn given by paxos principal.
 *
 * Returns         : 0 on all cases. Check log for errors.
 *
 * Synchronization : Does not explicitly take any locks
 */
int
as_sindex_update(as_sindex_metadata* imd)
{
	as_namespace *ns = as_namespace_get_byname(imd->ns_name);
	int ret          = as_sindex_create(ns, imd, true);
	if (ret != 0) {
		cf_warning(AS_SINDEX,"Index %s creation failed at the accept callback", imd->iname);
	}
	return 0;
}
//                                       END - SINDEX CREATE
// ************************************************************************************************
// ************************************************************************************************
//                                         SINDEX DELETE

void
as_sindex_destroy_pmetadata(as_sindex *si)
{
	pthread_rwlockattr_t rwattr;
	if (pthread_rwlockattr_init(&rwattr))
		cf_crash(AS_AS,
				"pthread_rwlockattr_init: %s", cf_strerror(errno));
	if (pthread_rwlockattr_setkind_np(&rwattr,
				PTHREAD_RWLOCK_PREFER_WRITER_NONRECURSIVE_NP))
		cf_crash(AS_TSVC,
				"pthread_rwlockattr_setkind_np: %s",cf_strerror(errno));

	for (int i = 0; i < si->imd->nprts; i++) {
		as_sindex_pmetadata *pimd = &si->imd->pimd[i];
		pthread_rwlock_destroy(&pimd->slock);
	}
	as_sindex__destroy_histogram(si);
	cf_free(si->imd->pimd);
	si->imd->pimd = NULL;
}

// TODO : Will not harm if it reserves and releases the sindex
// Keep it simple
bool
as_sindex_delete_checker(as_namespace *ns, as_sindex_metadata *imd)
{
	if (as_sindex_lookup_by_iname_lockfree(ns, imd->iname,
			AS_SINDEX_LOOKUP_FLAG_NORESERVE | AS_SINDEX_LOOKUP_FLAG_ISACTIVE)) {
		return true;
	} else {
		return false;
	}
}

/*
 * Client API to destroy secondary index, mark destroy
 * Deletes via smd or info-command user-delete requests.
 */
int
as_sindex_destroy(as_namespace *ns, as_sindex_metadata *imd)
{
	SINDEX_GWLOCK();
	as_sindex *si   = as_sindex_lookup_by_iname_lockfree(ns, imd->iname,
						AS_SINDEX_LOOKUP_FLAG_NORESERVE | AS_SINDEX_LOOKUP_FLAG_ISACTIVE);

	if (si) {
		if (imd->post_op == 1) {
			as_sindex__dup_meta(imd, &si->new_imd, false);
		}
		else {
			si->new_imd = NULL;
		}
		si->state = AS_SINDEX_DESTROY;
		as_sindex_reset_binid_has_sindex(ns, imd->binid);
		AS_SINDEX_RELEASE(si);
		SINDEX_GUNLOCK();
		return AS_SINDEX_OK;
	} else {
		SINDEX_GUNLOCK();
		return AS_SINDEX_ERR_NOTFOUND;
	}
}

as_sindex_status
as_sindex_empty_index(as_sindex_metadata * imd)
{
	as_sindex_status ret = AS_SINDEX_OK;
	as_sindex_pmetadata * pimd;
	for (int i=0; i<imd->nprts; i++) {
		pimd = &imd->pimd[i];
		SINDEX_WLOCK(&imd->slock);
		SINDEX_WLOCK(&pimd->slock);
		if (ai_btree_empty_pimd(pimd)) {
			ret = AS_SINDEX_ERR;
			cf_debug(AS_SINDEX, "pimd [%s %d] is not emptied on set %s delete", imd->iname, i, 
					imd->set);
		}
		SINDEX_UNLOCK(&pimd->slock);
		SINDEX_UNLOCK(&imd->slock);
	}

	return ret;
}

as_sindex_status
as_sindex_drop_set(as_namespace * ns, char * set_name)
{
	as_sindex_status ret = AS_SINDEX_OK;
	
	SINDEX_GRLOCK();
	as_sindex * si_arr[ns->sindex_cnt];
	int sindex_count = as_sindex_arr_lookup_by_setname_lockfree(ns, set_name, si_arr);

	for (int i=0; i<sindex_count; i++) {
		if (as_sindex_empty_index(si_arr[i]->imd)) {
			ret = AS_SINDEX_ERR;
			cf_warning(AS_SINDEX, "Sindex %s is not emptied on set delete %s", si_arr[i]->imd->iname, 
					set_name);
		}
	}
	SINDEX_GUNLOCK();
	return ret;
}
//                                        END - SINDEX DELETE
// ************************************************************************************************
// ************************************************************************************************
//                                         SINDEX POPULATE
/*
 * Client API to mark index population finished, tick it ready for read
 */
int
as_sindex_populate_done(as_sindex *si)
{
	int ret = AS_SINDEX_OK;
	SINDEX_WLOCK(&si->imd->slock);
	// Setting flag is atomic: meta lockless
	si->flag |= AS_SINDEX_FLAG_RACTIVE;
	si->flag &= ~AS_SINDEX_FLAG_POPULATING;
	SINDEX_UNLOCK(&si->imd->slock);
	return ret;
}
/*
 * Client API to start namespace scan to populate secondary index. The scan
 * is only performed in the namespace is warm start or if its data is not in
 * memory and data is loaded from. For cold start with data in memory the indexes
 * are populate upfront.
 *
 * This call is only made at the boot time.
 */
int
as_sindex_boot_populateall()
{
	// Initialize the secondary index builder. The thread pool is initialized
	// with maximum threads to go full throttle, then down-sized to the
	// configured number after the startup population job is done.
	as_sbld_init();

	int ns_cnt = 0;

	// Trigger namespace scan to populate all secondary indexes
	// mark all secondary index for a namespace as populated
	for (int i = 0; i < g_config.namespaces; i++) {
		as_namespace *ns = g_config.namespace[i];
		if (!ns || (ns->sindex_cnt == 0)) {
			continue;
		}

		// If FAST START
		// OR (Data not in memory AND COLD START)
		if (!ns->cold_start
			|| (!ns->storage_data_in_memory)) {
			// reserve all sindexes
			as_sindex_populator_reserve_all(ns);
			as_sbld_build_all(ns);
			cf_info(AS_SINDEX, "Queuing namespace %s for sindex population ", ns->name);
		} else {
			as_sindex_boot_populateall_done(ns);
		}
		ns_cnt++;
	}
	for (int i = 0; i < ns_cnt; i++) {
		int ret;
		// blocking call, wait till an item is popped out of Q :
		cf_queue_pop(g_sindex_populateall_done_q, &ret, CF_QUEUE_FOREVER);
		// TODO: Check for failure .. is generally fatal if it fails
	}

	for (int i = 0; i < g_config.namespaces; i++) {
		as_namespace *ns = g_config.namespace[i];
		if (!ns || (ns->sindex_cnt == 0)) {
			continue;
		}

		// If FAST START
		// OR (Data not in memory AND COLD START)
		if (!ns->cold_start || (!ns->storage_data_in_memory)) {
			as_sindex_populator_release_all(ns);
		}
	}

	// Down-size builder thread pool to configured value.
	as_sbld_resize_thread_pool(g_config.sindex_builder_threads);

	g_sindex_boot_done = true;

	// This above flag indicates that the basic sindex boot-up loader is done
	// Go and destroy the sindex_cfg_var_hash here to prevent run-time
	// si's from getting the config-file settings.
	for (int i = 0; i < g_config.namespaces; i++) {
		as_namespace *ns = g_config.namespace[i];

		if (ns->sindex_cfg_var_hash) {
			shash_reduce(ns->sindex_cfg_var_hash, as_sindex_cfg_var_hash_reduce_fn, NULL);
	    	shash_destroy(ns->sindex_cfg_var_hash);

	    	// Assign hash to NULL at the start and end of its lifetime
			ns->sindex_cfg_var_hash = NULL;
		}

	}

	return AS_SINDEX_OK;
}

/*
 * Client API to mark all the indexes in namespace populated and ready for read
 */
int
as_sindex_boot_populateall_done(as_namespace *ns)
{
	SINDEX_GWLOCK();
	int ret = AS_SINDEX_OK;

	for (int i = 0; i < AS_SINDEX_MAX; i++) {
		as_sindex *si = &ns->sindex[i];
		if (!as_sindex_isactive(si))  continue;
		// This sindex is getting populating by it self scan
		if (si->flag & AS_SINDEX_FLAG_POPULATING) continue;
		si->flag |= AS_SINDEX_FLAG_RACTIVE;
	}
	SINDEX_GUNLOCK();
	cf_queue_push(g_sindex_populateall_done_q, &ret);
	cf_info(AS_SINDEX, "Namespace %s sindex population done", ns->name);
	return ret;
}

// TODO : sindex repair should drop the index and repopulate it
// Currently we only populate the sindex again. This does not clean the uncleanable
// garbage accumulated in the secondary index tree.
int
as_sindex_repair(as_namespace *ns, char * iname)
{
	as_sindex *si = as_sindex_lookup_by_iname(ns, iname, AS_SINDEX_LOOKUP_FLAG_ISACTIVE);
	if (si) {
		if (si->desync_cnt == 0) {
			cf_warning(AS_SINDEX, "SINDEX REPAIR : index %s is found in sync with primary."
						" No need to repair index", iname);
			AS_SINDEX_RELEASE(si);
			return AS_SINDEX_OK;
		}
		int rv = cf_queue_push(g_sindex_populate_q, &si);
		if (CF_QUEUE_OK != rv) {
			cf_warning(AS_SINDEX, "SINDEX REPAIR : Failed to queue up for population. index=%s "
					"Internal Queue Error rv=%d, retry repair", si->imd->iname, rv);
			AS_SINDEX_RELEASE(si);
			return AS_SINDEX_ERR;
		}
		return AS_SINDEX_OK;
	}
	else {
		cf_warning(AS_SINDEX, "SINDEX REPAIR : index %s not found", iname);
	}
	return AS_SINDEX_ERR_NOTFOUND;
}
//                                            END - SINDEX POPULATE
// ************************************************************************************************
// ************************************************************************************************
//                                       SINDEX BIN PATH
as_sindex_status
as_sindex_add_mapkey_in_path(as_sindex_metadata * imd, char * path_str, int start, int end)
{
	if (end < start) {
		return AS_SINDEX_ERR;
	}

	int path_length = imd->path_length;
	char int_str[20];
	strncpy(int_str, path_str+start, end-start+1);
	int_str[end-start+1] = '\0';
	char * str_part;
	imd->path[path_length-1].value.key_int = strtol(int_str, &str_part, 10);
	if (str_part == int_str || (*str_part != '\0')) {
		imd->path[path_length-1].value.key_str  = cf_strndup(int_str, strlen(int_str)+1);
		imd->path[path_length-1].mapkey_type = AS_PARTICLE_TYPE_STRING;
	}
	else {
		imd->path[path_length-1].mapkey_type = AS_PARTICLE_TYPE_INTEGER;
	}
	return AS_SINDEX_OK;
}

as_sindex_status
as_sindex_add_listelement_in_path(as_sindex_metadata * imd, char * path_str, int start, int end)
{
	if (end < start) {
		return AS_SINDEX_ERR;
	}
	int path_length = imd->path_length;
	char int_str[10];
	strncpy(int_str, path_str+start, end-start+1);
	int_str[end-start+1] = '\0';
	char * str_part;
	imd->path[path_length-1].value.index = strtol(int_str, &str_part, 10);
	if (str_part == int_str || (*str_part != '\0')) {
		return AS_SINDEX_ERR;
	}
	return AS_SINDEX_OK;
}

as_sindex_status
as_sindex_parse_subpath(as_sindex_metadata * imd, char * path_str, int start, int end)
{
	int path_len = strlen(path_str);
	bool overflow = end >= path_len ? true : false;

	if (start == 0 ) {
		if (overflow) {
			imd->bname = cf_strndup(path_str+start, end-start);
		}
		else if (path_str[end] == '.') {
			imd->bname = cf_strndup(path_str+start, end-start);
			imd->path_length++;
			imd->path[imd->path_length-1].type = AS_PARTICLE_TYPE_MAP;
		}
		else if (path_str[end] == '[') {
			imd->bname = cf_strndup(path_str+start, end-start);
			imd->path_length++;
			imd->path[imd->path_length-1].type = AS_PARTICLE_TYPE_LIST;
		}
		else {
			return AS_SINDEX_ERR;
		}
	}
	else if (path_str[start] == '.') {
		if (overflow) {
			if (as_sindex_add_mapkey_in_path(imd, path_str, start+1, end-1) != AS_SINDEX_OK) {
				return AS_SINDEX_ERR;
			}
		}
		else if (path_str[end] == '.') {
			// take map value
			if (as_sindex_add_mapkey_in_path(imd, path_str, start+1, end-1) != AS_SINDEX_OK) {
				return AS_SINDEX_ERR;
			}
			// add type for next node in path
			imd->path_length++;
			imd->path[imd->path_length-1].type = AS_PARTICLE_TYPE_MAP;
		}
		else if (path_str[end] == '[') {
			// value
			if (as_sindex_add_mapkey_in_path(imd, path_str, start+1, end-1) != AS_SINDEX_OK) {
				return AS_SINDEX_ERR;
			}
			// add type for next node in path
			imd->path_length++;
			imd->path[imd->path_length-1].type = AS_PARTICLE_TYPE_LIST;
		}
		else {
			return AS_SINDEX_ERR;
		}
	}
	else if (path_str[start] == '[') {
		if (!overflow && path_str[end] == ']') {
			//take list value
			if (as_sindex_add_listelement_in_path(imd, path_str, start+1, end-1) != AS_SINDEX_OK) {
				return AS_SINDEX_ERR;
			}
		}
		else {
			return AS_SINDEX_ERR;
		}
	}
	else if (path_str[start] == ']') {
		if (end - start != 1) {
			return AS_SINDEX_ERR;
		}
		else if (overflow) {
			return AS_SINDEX_OK;
		}
		if (path_str[end] == '.') {
			imd->path_length++;
			imd->path[imd->path_length-1].type = AS_PARTICLE_TYPE_MAP;
		}
		else if (path_str[end] == '[') {
			imd->path_length++;
			imd->path[imd->path_length-1].type = AS_PARTICLE_TYPE_LIST;
		}
		else {
			return AS_SINDEX_ERR;
		}
	}
	else {
		return AS_SINDEX_ERR;
	}
	return AS_SINDEX_OK;
}
/*
 * This function parses the path_str and populate array of path structure in
 * imd.
 * Each element of the path is the way to reach the the next path.
 * For e.g
 * bin.k1[1][0]
 * array of the path structure would be like -
 * path[0].type = AS_PARTICLE_TYPE_MAP . path[0].value.key_str = k1  path[0].value.ke
 * path[1].type = AS_PARTICLE_TYPE_LIST . path[1].value.index  = 1
 * path[2].type = AS_PARTICLE_TYPE_LIST . path[2].value.index  = 0
*/
as_sindex_status
as_sindex_extract_bin_path(as_sindex_metadata * imd, char * path_str)
{
	int    path_len    = strlen(path_str);
	int    start       = 0;
	int    end         = 0;
	if (path_len > AS_SINDEX_MAX_PATH_LENGTH) {
		cf_warning(AS_SINDEX, "Bin path length exceeds the maximum allowed.");
		return AS_SINDEX_ERR;
	}
	// Iterate through the path_str and search for character (., [, ])
	// which leads to sublevels in maps and lists
	while (end < path_len) {
		if (path_str[end] == '.' || path_str[end] == '[' || path_str[end] == ']') {
			if (as_sindex_parse_subpath(imd, path_str, start, end)!=AS_SINDEX_OK) {
				return AS_SINDEX_ERR;
			}
			start = end;
			if (imd->path_length >= AS_SINDEX_MAX_DEPTH) {
				cf_warning(AS_SINDEX, "Bin position depth level exceeds the max depth allowed %d", AS_SINDEX_MAX_DEPTH);
				return AS_SINDEX_ERR;
			}
		}
		end++;
	}
	if (as_sindex_parse_subpath(imd, path_str, start, end)!=AS_SINDEX_OK) {
		return AS_SINDEX_ERR;
	}
/*
// For debugging
	cf_info(AS_SINDEX, "After parsing : bin name: %s", imd->bname);
	for (int i=0; i<imd->path_length; i++) {
		if(imd->path[i].type == AS_PARTICLE_TYPE_MAP ) {
			if (imd->path[i].key_type == AS_PARTICLE_TYPE_INTEGER) {
				cf_info(AS_SINDEX, "map key_int %d", imd->path[i].value.key_int);
			}
			else if (imd->path[i].key_type == AS_PARTICLE_TYPE_STRING){
				cf_info(AS_SINDEX, "map key_str %s", imd->path[i].value.key_str);
			}
			else {
				cf_info(AS_SINDEX, "ERROR EEROR EERROR ERRROR REERROR");
			}
		}
		else{
			cf_info(AS_SINDEX, "list index %d", imd->path[i].value.index);
		}
	}
*/
	return AS_SINDEX_OK;
}

as_sindex_status
as_sindex_extract_bin_from_path(char * path_str, char *bin)
{
	int    path_len    = strlen(path_str);
	int    end         = 0;
	if (path_len > AS_SINDEX_MAX_PATH_LENGTH) {
		cf_warning(AS_SINDEX, "Bin path length exceeds the maximum allowed.");
		return AS_SINDEX_ERR;
	}

	while (end < path_len && path_str[end] != '.' && path_str[end] != '[' && path_str[end] != ']') {
		end++;
	}

	if (end > 0 && end < AS_ID_BIN_SZ) {
		strncpy(bin, path_str, end);
		bin[end] = '\0';
	}
	else {
		return AS_SINDEX_ERR;
	}

	return AS_SINDEX_OK;
}

as_sindex_status
as_sindex_destroy_value_path(as_sindex_metadata * imd)
{
	for (int i=0; i<imd->path_length; i++) {
		if (imd->path[i].type == AS_PARTICLE_TYPE_MAP &&
				imd->path[i].mapkey_type == AS_PARTICLE_TYPE_STRING) {
			cf_free(imd->path[i].value.key_str);
		}
	}
	return AS_SINDEX_OK;
}

/*
 * This function checks the existence of path stored in the sindex metadata
 * in a bin
 */
as_val *
as_sindex_extract_val_from_path(as_sindex_metadata * imd, as_val * v)
{
	if (!v) {
		return NULL;
	}

	as_val * val = v;

	as_particle_type imd_btype = as_sindex_pktype(imd);
	if (imd->path_length == 0) {
		goto END;
	}
	as_sindex_path *path = imd->path;
	for (int i=0; i<imd->path_length; i++) {
		switch(val->type) {
			case AS_STRING:
			case AS_INTEGER:
				return NULL;
			case AS_LIST: {
				if (path[i].type != AS_PARTICLE_TYPE_LIST) {
					return NULL;
				}
				int index = path[i].value.index;
				as_arraylist* list  = (as_arraylist*) as_list_fromval(val);
				as_arraylist_iterator it;
				as_arraylist_iterator_init( &it, list);
				int j = 0;
				while( as_arraylist_iterator_has_next( &it) && j<=index) {
					val = (as_val*) as_arraylist_iterator_next( &it);
					j++;
				}
				if (j-1 != index ) {
					return NULL;
				}
				break;
			}
			case AS_MAP: {
				if (path[i].type != AS_PARTICLE_TYPE_MAP) {
					return NULL;
				}
				as_map * map = as_map_fromval(val);
				as_val * key;
				if (path[i].mapkey_type == AS_PARTICLE_TYPE_STRING) {
					key = (as_val *)as_string_new(path[i].value.key_str, false);
				}
				else if (path[i].mapkey_type == AS_PARTICLE_TYPE_INTEGER) {
					key = (as_val *)as_integer_new(path[i].value.key_int);
				}
				else {
					cf_warning(AS_SINDEX, "Possible false data in sindex metadata");
					return NULL;
				}
				val = as_map_get(map, key);
				if (key) {
					as_val_destroy(key);
				}
				if ( !val ) {
					return NULL;
				}
				break;
			}
			default:
				return NULL;
		}
	}

END:
	if (imd->itype == AS_SINDEX_ITYPE_DEFAULT) {
		if (val->type == AS_INTEGER && imd_btype == AS_PARTICLE_TYPE_INTEGER) {
			return val;
		}
		else if (val->type == AS_STRING && imd_btype == AS_PARTICLE_TYPE_STRING) {
			return val;
		}
	}
	else if (imd->itype == AS_SINDEX_ITYPE_MAPKEYS ||  imd->itype == AS_SINDEX_ITYPE_MAPVALUES) {
		if (val->type == AS_MAP) {
			return val;
		}
	}
	else if (imd->itype == AS_SINDEX_ITYPE_LIST) {
		if (val->type == AS_LIST) {
			return val;
		}
	}
	return NULL;
}
//                                        END - SINDEX BIN PATH
// ************************************************************************************************
// ************************************************************************************************
//                                                SINDEX QUERY
/*
 * Returns -
 * 		NULL - On failure
 * 		si   - On success.
 * Notes -
 * 		Reserves the si if found in the srange
 * 		Releases the si if imd is null or bin type is mis matched.
 *
 */
as_sindex *
as_sindex_from_range(as_namespace *ns, char *set, as_sindex_range *srange)
{
	cf_debug(AS_SINDEX, "as_sindex_from_range");
	if (ns->single_bin) {
		cf_warning(AS_SINDEX, "Secondary index query not allowed on single bin namespace %s", ns->name);
		return NULL;
	}
	as_sindex *si = as_sindex_lookup_by_defns(ns, set, srange->start.id,
						as_sindex_sktype_from_pktype(srange->start.type), srange->itype, srange->bin_path,
						AS_SINDEX_LOOKUP_FLAG_ISACTIVE);
	if (si && si->imd) {
		// Do the type check
		as_sindex_metadata *imd = si->imd;
		if ((imd->binid == srange->start.id) && (srange->start.type != as_sindex_pktype(imd))) {
			cf_warning(AS_SINDEX, "Query and Index Bin Type Mismatch: "
					"[binid %d : Index Bin type %d : Query Bin Type %d]",
					imd->binid, as_sindex_pktype(imd), srange->start.type );
			AS_SINDEX_RELEASE(si);
			return NULL;
		}
	}
	return si;
}

/*
 * The way to filter out imd information from the as_msg which is primarily
 * query with all the details. For the normal operations the imd is formed out
 * of the as_op.
 */
/*
 * Returns -
 * 		NULL      - On failure.
 * 		as_sindex - On success.
 *
 * Description -
 * 		Firstly obtains the simatch using ns name and set name.
 * 		Then returns the corresponding slot from sindex array.
 *
 * TODO
 * 		log messages
 */
as_sindex *
as_sindex_from_msg(as_namespace *ns, as_msg *msgp)
{
	cf_debug(AS_SINDEX, "as_sindex_from_msg");
	as_msg_field *ifp  = as_msg_field_get(msgp, AS_MSG_FIELD_TYPE_INDEX_NAME);
	as_msg_field *sfp  = as_msg_field_get(msgp, AS_MSG_FIELD_TYPE_SET);

	if (!ifp) {
		cf_debug(AS_SINDEX, "Index name not found in the query request");
		return NULL;
	}

	char *setname = NULL;
	char *iname   = NULL;

	if (sfp) {
		setname   = cf_strndup((const char *)sfp->data, as_msg_field_get_value_sz(sfp));
	}
	iname         = cf_strndup((const char *)ifp->data, as_msg_field_get_value_sz(ifp));

	as_sindex *si = as_sindex_lookup_by_iname(ns, iname, AS_SINDEX_LOOKUP_FLAG_ISACTIVE);
	if (!si) {
		cf_detail(AS_SINDEX, "Search did not find index ");
	}

	if (sfp)   cf_free(setname);
	if (iname) cf_free(iname);
	return si;
}


/*
 * Internal Function - as_sindex_range_free
 * 		frees the sindex range
 *
 * Returns
 * 		AS_SINDEX_OK - In every case
 */
int
as_sindex_range_free(as_sindex_range **range)
{
	cf_debug(AS_SINDEX, "as_sindex_range_free");
	as_sindex_range *sk = (*range);
	geo_region_destroy(sk->region);
	cf_free(sk);
	return AS_SINDEX_OK;
}

/*
 * Extract out range information from the as_msg and create the irange structure
 * if required allocates the memory.
 * NB: It is responsibility of caller to call the cleanup routine to clean the
 * range structure up and free up its memory
 *
 * query range field layout: contains - numranges, binname, start, end
 *
 * generic field header
 * 0   4 size = size of data only
 * 4   1 field_type = CL_MSG_FIELD_TYPE_INDEX_RANGE
 *
 * numranges
 * 5   1 numranges (max 255 ranges)
 *
 * binname
 * 6   1 binnamelen b
 * 7   b binname
 *
 * particle (start & end)
 * +b    1 particle_type
 * +b+1  4 start_particle_size x
 * +b+5  x start_particle_data
 * +b+5+x      4 end_particle_size y
 * +b+5+x+y+4   y end_particle_data
 *
 * repeat "numranges" times from "binname"
 */


/*
 * Function as_sindex_assert_query
 * Returns -
 * 		Return value of as_sindex__pre_op_assert
 */
int
as_sindex_assert_query(as_sindex *si, as_sindex_range *range)
{
	return as_sindex__pre_op_assert(si, AS_SINDEX_OP_READ);
}

/*
 * Function as_sindex_binlist_from_msg
 *
 * Returns -
 * 		binlist - On success
 * 		NULL    - On failure
 *
 */
cf_vector *
as_sindex_binlist_from_msg(as_namespace *ns, as_msg *msgp, int * num_bins)
{
	cf_debug(AS_SINDEX, "as_sindex_binlist_from_msg");
	as_msg_field *bfp = as_msg_field_get(msgp, AS_MSG_FIELD_TYPE_QUERY_BINLIST);
	if (!bfp) {
		return NULL;
	}
	const uint8_t *data = bfp->data;
	int numbins         = *data++;
	*num_bins           = numbins;

	cf_vector *binlist  = cf_vector_create(AS_ID_BIN_SZ, numbins, 0);

	for (int i = 0; i < numbins; i++) {
		int binnamesz = *data++;
		if (binnamesz <= 0 || binnamesz > AS_ID_BIN_SZ - 1) {
			cf_warning(AS_SINDEX, "Size of the bin name in bin list of sindex query is out of bounds. Size %d", binnamesz);
			cf_vector_destroy(binlist);
			return NULL;
		}
		char binname[AS_ID_BIN_SZ];
		memcpy(&binname, data, binnamesz);
		binname[binnamesz] = 0;
		cf_vector_set(binlist, i, (void *)binname);
		data     += binnamesz;
	}

	cf_debug(AS_SINDEX, "Queried Bin List %d ", numbins);
	for (int i = 0; i < cf_vector_size(binlist); i++) {
		char binname[AS_ID_BIN_SZ];
		cf_vector_get(binlist, i, (void*)&binname);
		cf_debug(AS_SINDEX,  " String Queried is |%s| \n", binname);
	}

	return binlist;
}

/*
 * Returns -
 *		AS_SINDEX_OK        - On success.
 *		AS_SINDEX_ERR_PARAM - On failure.
 *		AS_SINDEX_ERR_OTHER - On failure.
 *
 * Description -
 *		Frames a sane as_sindex_range from msg.
 *
 *		We are not supporting multiranges right now. So numrange is always expected to be 1.
 */
int
as_sindex_range_from_msg(as_namespace *ns, as_msg *msgp, as_sindex_range *srange)
{
	cf_debug(AS_SINDEX, "as_sindex_range_from_msg");
	srange->num_binval = 0;
	// getting ranges
	as_msg_field *itype_fp  = as_msg_field_get(msgp, AS_MSG_FIELD_TYPE_INDEX_TYPE);
	as_msg_field *rfp = as_msg_field_get(msgp, AS_MSG_FIELD_TYPE_INDEX_RANGE);
	if (!rfp) {
		cf_warning(AS_SINDEX, "Required Index Range Not Found");
		return AS_SINDEX_ERR_PARAM;
	}
	const uint8_t *data = rfp->data;
	int numrange        = *data++;

	if (numrange != 1) {
		cf_warning(AS_SINDEX,
					"can't handle multiple ranges right now %d", rfp->data[0]);
		return AS_SINDEX_ERR_PARAM;
	}
	// NOTE - to support geospatial queries the srange object is actually a vector
	// of MAX_REGION_CELLS elements.  Normal queries only use the first element.
	// Geospatial queries use multiple elements.
	//
	memset(srange, 0, sizeof(as_sindex_range) * MAX_REGION_CELLS);
	if (itype_fp) {
		srange->itype = *itype_fp->data;
	}
	else {
		srange->itype = AS_SINDEX_ITYPE_DEFAULT;
	}
	for (int i = 0; i < numrange; i++) {
		as_sindex_bin_data *start = &(srange->start);
		as_sindex_bin_data *end   = &(srange->end);
		// Populate Bin id
		uint8_t bin_path_len         = *data++;
		if (bin_path_len >= AS_SINDEX_MAX_PATH_LENGTH) {
			cf_warning(AS_SINDEX, "Index position size %d exceeds the max length %d", bin_path_len, AS_SINDEX_MAX_PATH_LENGTH);
			return AS_SINDEX_ERR_PARAM;
		}

		strncpy(srange->bin_path, (char *)data, bin_path_len);
		srange->bin_path[bin_path_len] = '\0';

		char binname[AS_ID_BIN_SZ];
		if (as_sindex_extract_bin_from_path(srange->bin_path, binname) == AS_SINDEX_OK) {
			int16_t id = as_bin_get_id(ns, binname);
			if (id != -1) {
				start->id   = id;
				end->id     = id;
			} else {
				return AS_SINDEX_ERR_BIN_NOTFOUND;
			}
		}
		else {
			return AS_SINDEX_ERR_PARAM;
		}

		data       += bin_path_len;

		// Populate type
		int type    = *data++;
		start->type = type;
		end->type   = start->type;

		if ((type == AS_PARTICLE_TYPE_INTEGER)) {
			// get start point
			uint32_t startl  = ntohl(*((uint32_t *)data));
			data            += sizeof(uint32_t);
			if (startl != 8) {
				cf_warning(AS_SINDEX,
					"Can only handle 8 byte numerics right now %ld", startl);
				goto Cleanup;
			}
			start->u.i64  = __cpu_to_be64(*((uint64_t *)data));
			data         += sizeof(uint64_t);

			// get end point
			uint32_t endl = ntohl(*((uint32_t *)data));
			data         += sizeof(uint32_t);
			if (endl != 8) {
				cf_warning(AS_SINDEX,
						"can only handle 8 byte numerics right now %ld", endl);
				goto Cleanup;
			}
			end->u.i64  = __cpu_to_be64(*((uint64_t *)data));
			data       += sizeof(uint64_t);
			if (start->u.i64 > end->u.i64) {
				cf_warning(AS_SINDEX,
                     "Invalid range from %ld to %ld", start->u.i64, end->u.i64);
				goto Cleanup;
			} else if (start->u.i64 == end->u.i64) {
				srange->isrange = FALSE;
			} else {
				srange->isrange = TRUE;
			}
			cf_debug(AS_SINDEX, "Range is equal %d,%d",
								start->u.i64, end->u.i64);
		} else if (type == AS_PARTICLE_TYPE_STRING) {
			// get start point
			uint32_t startl    = ntohl(*((uint32_t *)data));
			data              += sizeof(uint32_t);
			char* start_binval       = (char *)data;
			data              += startl;
			srange->isrange    = FALSE;

			if ((startl <= 0) || (startl >= AS_SINDEX_MAX_STRING_KSIZE)) {
				cf_warning(AS_SINDEX, "Out of bound query key size %ld", startl);
				goto Cleanup;
			}
			uint32_t endl	   = ntohl(*((uint32_t *)data));
			data              += sizeof(uint32_t);
			char * end_binval        = (char *)data;
			if (startl != endl && strncmp(start_binval, end_binval, startl)) {
				cf_warning(AS_SINDEX,
                           "Only Equality Query Supported in Strings %s-%s",
                           start_binval, end_binval);
				goto Cleanup;
			}
			cf_digest_compute(start_binval, startl, &(start->digest));
			cf_debug(AS_SINDEX, "Range is equal %s ,%s",
					 start_binval, end_binval);
		} else if (type == AS_PARTICLE_TYPE_GEOJSON) {
			// get start point
			uint32_t startl = ntohl(*((uint32_t *)data));
			data += sizeof(uint32_t);
			char* start_binval = (char *)data;
			data += startl;

			if ((startl <= 0) || (startl >= AS_SINDEX_MAX_GEOJSON_KSIZE)) {
				cf_warning(AS_SINDEX, "Out of bound query key size %ld", startl);
				goto Cleanup;
			}
			uint32_t endl = ntohl(*((uint32_t *)data));
			data += sizeof(uint32_t);
			char * end_binval = (char *)data;
			if (startl != endl && strncmp(start_binval, end_binval, startl)) {
				cf_warning(AS_SINDEX,
						   "Only Geospatial Query Supported on GeoJSON %s-%s",
						   start_binval, end_binval);
				goto Cleanup;
			}

			srange->cellid = 0;
			srange->region = NULL;
			if (!geo_parse(ns, start_binval, startl,
						   &srange->cellid, &srange->region)) {
				cf_warning(AS_GEO, "failed to parse query GeoJSON");
				goto Cleanup;
			}

			if (srange->cellid && srange->region) {
				geo_region_destroy(srange->region);
				cf_warning(AS_GEO, "query geo_parse: both point and region");
				goto Cleanup;
			}

			if (!srange->cellid && !srange->region) {
				cf_warning(AS_GEO, "query geo_parse: neither point nor region");
				goto Cleanup;
			}

			if (srange->cellid) {
				// REGIONS-CONTAINING-POINT QUERY

				uint64_t center[MAX_REGION_LEVELS];
				int numcenters;
				if (!geo_point_centers(ns, srange->cellid, MAX_REGION_LEVELS,
									   center, &numcenters)) {
					cf_warning(AS_GEO, "failed to center query point");
					goto Cleanup;
				}

				// Geospatial queries use multiple srange elements.	 Many
				// of the fields are copied from the first cell because
				// they were filled in above.
				for (int ii = 0; ii < numcenters; ++ii) {
					srange[ii].num_binval = 1;
					srange[ii].isrange = TRUE;
					srange[ii].start.id = srange[0].start.id;
					srange[ii].start.type = srange[0].start.type;
					srange[ii].start.u.i64 = center[ii];
					srange[ii].end.id = srange[0].end.id;
					srange[ii].end.type = srange[0].end.type;
					srange[ii].end.u.i64 = center[ii];
					srange[ii].itype = srange[0].itype;
				}
			} else {
				// POINTS-INSIDE-REGION QUERY

				uint64_t cellmin[MAX_REGION_CELLS];
				uint64_t cellmax[MAX_REGION_CELLS];
				int numcells;
				if (!geo_region_cover(ns, srange->region, MAX_REGION_CELLS,
									  NULL, cellmin, cellmax, &numcells)) {
					cf_warning(AS_GEO, "failed to cover query region");
					goto Cleanup;
				}

				cf_atomic_int_incr(&g_config.geo_region_query_count);
				cf_atomic_int_add(&g_config.geo_region_query_cells, numcells);

				// Geospatial queries use multiple srange elements.	 Many
				// of the fields are copied from the first cell because
				// they were filled in above.
				for (int ii = 0; ii < numcells; ++ii) {
					srange[ii].num_binval = 1;
					srange[ii].isrange = TRUE;
					srange[ii].start.id = srange[0].start.id;
					srange[ii].start.type = srange[0].start.type;
					srange[ii].start.u.i64 = cellmin[ii];
					srange[ii].end.id = srange[0].end.id;
					srange[ii].end.type = srange[0].end.type;
					srange[ii].end.u.i64 = cellmax[ii];
					srange[ii].itype = srange[0].itype;
				}
			}
		} else {
			cf_warning(AS_SINDEX, "Only handle String, Numeric and GeoJSON type");
			goto Cleanup;
		}
		srange->num_binval = numrange;
	}
	return AS_SINDEX_OK;

Cleanup:
	return AS_SINDEX_ERR;
}

/*
 * Function as_sindex_rangep_from_msg
 *
 * Arguments
 * 		ns     - the namespace on which srange has to be build
 * 		msgp   - the msgp from which sent
 * 		srange - it builds this srange
 *
 * Returns
 * 		AS_SINDEX_OK - On success
 * 		else the return value of as_sindex_range_from_msg
 *
 * Description
 * 		Allocating space for srange and then calling as_sindex_range_from_msg.
 */
int
as_sindex_rangep_from_msg(as_namespace *ns, as_msg *msgp, as_sindex_range **srange)
{
	cf_debug(AS_SINDEX, "as_sindex_rangep_from_msg");

	// NOTE - to support geospatial queries we allocate an array of
	// MAX_REGION_CELLS length.	 Nongeospatial queries use only the
	// first element.  Geospatial queries use one element per region
	// cell, up to MAX_REGION_CELLS.
	*srange         = cf_malloc(sizeof(as_sindex_range) * MAX_REGION_CELLS);
	if (!(*srange)) {
		cf_warning(AS_SINDEX,
                 "Could not Allocate memory for range key. Aborting Query ...");
		return AS_SINDEX_ERR_NO_MEMORY;
	}

	int ret = as_sindex_range_from_msg(ns, msgp, *srange);
	if (AS_SINDEX_OK != ret) {
		as_sindex_range_free(srange);
		*srange = NULL;
		return ret;
	}
	return AS_SINDEX_OK;
}

/*
 * Returns -
 * 		AS_SINDEX_ERR_PARAM
 *		o/w return value from ai_btree_query
 *
 * Notes -
 * 		Client API to do range get from index based on passed in range key, returns
 * 		digest list
 *
 * Synchronization -
 *
 */
int
as_sindex_query(as_sindex *si, as_sindex_range *srange, as_sindex_qctx *qctx)
{
	if ((!si || !srange)) return AS_SINDEX_ERR_PARAM;
	as_sindex_metadata *imd = si->imd;
	SINDEX_RLOCK(&imd->slock);
	SINDEX_RLOCK(&imd->pimd[qctx->pimd_idx].slock);
	int ret = as_sindex__pre_op_assert(si, AS_SINDEX_OP_READ);
	if (AS_SINDEX_OK != ret) {
		SINDEX_UNLOCK(&imd->pimd[qctx->pimd_idx].slock);
		SINDEX_UNLOCK(&imd->slock);
		return ret;
	}
	uint64_t starttime = 0;
	ret = ai_btree_query(imd, srange, qctx);
	as_sindex__process_ret(si, ret, AS_SINDEX_OP_READ, starttime, __LINE__);
	SINDEX_UNLOCK(&imd->pimd[qctx->pimd_idx].slock);
	SINDEX_UNLOCK(&imd->slock);
	return ret;
}
//                                        END -  SINDEX QUERY
// ************************************************************************************************
// ************************************************************************************************
//                                          SBIN UTILITY
void
as_sindex_init_sbin(as_sindex_bin * sbin, as_sindex_op op, as_particle_type type, as_sindex * si)
{
	sbin->si              = si;
	sbin->to_free         = false;
	sbin->num_values      = 0;
	sbin->op              = op;
	sbin->heap_capacity   = 0;
	sbin->type            = type;
	sbin->values          = NULL;
}

int
as_sindex_sbin_free(as_sindex_bin *sbin)
{
	if (sbin->to_free) {
		if (sbin->values) {
			cf_free(sbin->values);
		}
	}
    return AS_SINDEX_OK;
}

int
as_sindex_sbin_freeall(as_sindex_bin *sbin, int numbins)
{
	for (int i = 0; i < numbins; i++)  {
		as_sindex_sbin_free(&sbin[i]);
	}
	return AS_SINDEX_OK;
}

as_sindex_status
as_sindex__op_by_sbin(as_namespace *ns, const char *set, int numbins, as_sindex_bin *start_sbin, cf_digest * pkey)
{
	// If numbins == 0 return AS_SINDEX_OK
	// Iterate through sbins
	// 		Reserve the SI.
	// 		Take the read lock on imd
	//		Get a value from sbin
	//			Get the related pimd
	//			Get the pimd write lock
	//			If op is DELETE delete the values from sbin from sindex
	//			If op is INSERT put all the values from bin in sindex.
	//			Release the pimd lock
	//		Release the imd lock.
	//		Release the SI.

	as_sindex_status retval = AS_SINDEX_OK;
	if (!ns || !start_sbin) {
		return AS_SINDEX_ERR;
	}

	// If numbins != 1 return AS_SINDEX_OK
	if (numbins != 1 ) {
		return AS_SINDEX_OK;
	}

	as_sindex * si             = NULL;
	as_sindex_bin * sbin   = NULL;
	as_sindex_metadata * imd   = NULL;
	as_sindex_pmetadata * pimd = NULL;
	as_sindex_op op;
	// Iterate through sbins
	for (int i=0; i<numbins; i++) {
	// 		Reserve the SI.
		sbin = &start_sbin[i];
		si = sbin->si;
		if (!si) {
			cf_warning(AS_SINDEX, "as_sindex_op_by_sbin : si is null in sbin");
			return AS_SINDEX_ERR;
		}
		imd =  si->imd;
		op = sbin->op;
	// 		Take the read lock on imd
		SINDEX_RLOCK(&imd->slock);
		for (int j=0; j<sbin->num_values; j++) {

			int ret = as_sindex__pre_op_assert(si, op);
			if (AS_SINDEX_OK != ret) {
				goto Cleanup;
			}
	//		Get a value from sbin
			void * skey;
			switch (sbin->type) {
			case AS_PARTICLE_TYPE_INTEGER:
			case AS_PARTICLE_TYPE_GEOJSON:
				if (j==0) {
					skey = (void *)&(sbin->value.int_val);
				}
				else {
					skey = (void *)((uint64_t *)(sbin->values) + j);
				}
				break;
			case AS_PARTICLE_TYPE_STRING:
				if (j==0) {
					skey = (void *)&(sbin->value.str_val);
				}
				else {
					skey = (void *)((cf_digest *)(sbin->values) + j);
				}
				break;
			default:
				retval = AS_SINDEX_ERR;
				goto Cleanup;
			}
	//			Get the related pimd
			pimd = &imd->pimd[ai_btree_key_hash(imd, skey)];
			uint64_t starttime = 0;
			if (si->enable_histogram) {
				starttime = cf_getns();
			}

	//			Get the pimd write lock
			SINDEX_WLOCK(&pimd->slock);

	//			If op is DELETE delete the value from sindex
			if (op == AS_SINDEX_OP_DELETE) {
				ret = ai_btree_delete(imd, pimd, skey, pkey);
			}
			else if (op == AS_SINDEX_OP_INSERT) {
	//			If op is INSERT put the value in sindex.
				ret = ai_btree_put(imd, pimd, skey, pkey);
			}

	//			Release the pimd lock
			SINDEX_UNLOCK(&pimd->slock);
			as_sindex__process_ret(si, ret, op, starttime, __LINE__);
		}
		cf_debug(AS_SINDEX, " Secondary Index Op Finish------------- ");

	//		Release the imd lock.
	//		Release the SI.

	}
	Cleanup:
	SINDEX_UNLOCK(&imd->slock);
	return retval;
}
//                                       END - SBIN UTILITY
// ************************************************************************************************
// ************************************************************************************************
//                                          ADD TO SBIN


as_sindex_status
as_sindex_add_sbin_value_in_heap(as_sindex_bin * sbin, void * val)
{
	// Get the size of the data we are going to store
	// If to_free = false, this means this is the first
	// time we are storing value for this sbin to heap
	// Check if there is need to copy the existing data from stack_buf
	// 		init_storage(num_values)
	// 		If num_values != 0
	//			Copy the existing data from stack to heap
	//			reduce the used stack_buf size
	// 		to_free = true;
	// 	Else
	// 		If (num_values == heap_capacity)
	// 			extend the allocation and capacity
	// 	Copy the value to the appropriate position.

	uint32_t   size = 0;
	bool    to_copy = false;
	uint8_t    data_sz = 0;
	void * tmp_value = NULL;
	sbin_value_pool * stack_buf = sbin->stack_buf;

	// Get the size of the data we are going to store
	if (sbin->type == AS_PARTICLE_TYPE_INTEGER ||
		sbin->type == AS_PARTICLE_TYPE_GEOJSON) {
		data_sz = sizeof(uint64_t);
	}
	else if (sbin->type == AS_PARTICLE_TYPE_STRING) {
		data_sz = sizeof(cf_digest);
	}
	else {
		cf_warning(AS_SINDEX, "Bad type of data to index %d", sbin->type);
		return AS_SINDEX_ERR;
	}

	// If to_free = false, this means this is the first
	// time we are storing value for this sbin to heap
	// Check if there is need to copy the existing data from stack_buf
	if (!sbin->to_free) {
		if (sbin->num_values == 0) {
			size = 2;
		}
		else if (sbin->num_values == 1) {
			to_copy = true;
			size = 2;
			tmp_value = &sbin->value;
		}
		else if (sbin->num_values > 1) {
			to_copy = true;
			size = 2 * sbin->num_values;
			tmp_value = sbin->values;
		}
		else {
			cf_warning(AS_SINDEX, "num_values in sbin is less than 0 %d", sbin->num_values);
			return AS_SINDEX_ERR;
		}

		sbin->values  = cf_malloc(data_sz * size);
		if (!sbin->values) {
			cf_warning(AS_SINDEX, "malloc failed");
			return AS_SINDEX_ERR;
		}
		sbin->to_free = true;
		sbin->heap_capacity = size;

	//			Copy the existing data from stack to heap
	//			reduce the used stack_buf size
		if (to_copy) {
			if (!memcpy(sbin->values, tmp_value, data_sz * sbin->num_values)) {
				cf_warning(AS_SINDEX, "memcpy failed");
				return AS_SINDEX_ERR;
			}
			if (sbin->num_values != 1) {
				stack_buf->used_sz -= (sbin->num_values * data_sz);
			}
		}
	}
	else
	{
	// 	Else
	// 		If (num_values == heap_capacity)
	// 			extend the allocation and capacity
		if (sbin->heap_capacity ==  sbin->num_values) {
			sbin->heap_capacity = 2 * sbin->heap_capacity;
			sbin->values = cf_realloc(sbin->values, sbin->heap_capacity * data_sz);
			if (!sbin->values) {
				cf_warning(AS_SINDEX, "Realloc failed for size %d", sbin->heap_capacity * data_sz);
				sbin->heap_capacity = sbin->heap_capacity / 2;
				return AS_SINDEX_ERR;
			}
		}
	}

	// 	Copy the value to the appropriate position.
	if (sbin->type == AS_PARTICLE_TYPE_INTEGER ||
		sbin->type == AS_PARTICLE_TYPE_GEOJSON) {
		if (!memcpy((void *)((uint64_t *)sbin->values + sbin->num_values), (void *)val, data_sz)) {
			cf_warning(AS_SINDEX, "memcpy failed");
			return AS_SINDEX_ERR;
		}
	}
	else if (sbin->type == AS_PARTICLE_TYPE_STRING) {
		if (!memcpy((void *)((cf_digest *)sbin->values + sbin->num_values), (void *)val, data_sz)) {
			cf_warning(AS_SINDEX, "memcpy failed");
			return AS_SINDEX_ERR;
		}
	}
	else {
		cf_warning(AS_SINDEX, "Bad type of data to index %d", sbin->type);
		return AS_SINDEX_ERR;
	}

	sbin->num_values++;
	return AS_SINDEX_OK;
}

as_sindex_status
as_sindex_add_value_to_sbin(as_sindex_bin * sbin, uint8_t * val)
{
	// If this is the first value coming to the  sbin
	// 		assign the value to the local variable of struct.
	// Else
	// 		If to_free is true or stack_buf is full
	// 			add value to the heap
	// 		else
	// 			If needed copy the values stored in sbin to stack_buf
	// 			add the value to end of stack buf

	int data_sz = 0;
	if (sbin->type == AS_PARTICLE_TYPE_STRING) {
		data_sz = sizeof(cf_digest);
	}
	else if (sbin->type == AS_PARTICLE_TYPE_INTEGER ||
			 sbin->type == AS_PARTICLE_TYPE_GEOJSON) {
		data_sz = sizeof(uint64_t);
	}
	else {
		cf_warning(AS_SINDEX, "sbin type is invalid %d", sbin->type);
		return AS_SINDEX_ERR;
	}

	sbin_value_pool * stack_buf = sbin->stack_buf;
	if (sbin->num_values == 0 ) {
		if (sbin->type == AS_PARTICLE_TYPE_STRING) {
			sbin->value.str_val = *(cf_digest *)val;
		}
		else if (sbin->type == AS_PARTICLE_TYPE_INTEGER ||
				 sbin->type == AS_PARTICLE_TYPE_GEOJSON) {
			sbin->value.int_val = *(int64_t *)val;
		}
		sbin->num_values++;
	}
	else if (sbin->num_values == 1) {
		if ((stack_buf->used_sz + data_sz + data_sz) > AS_SINDEX_VALUESZ_ON_STACK ) {
			if (as_sindex_add_sbin_value_in_heap(sbin, (void *)val)) {
				cf_warning(AS_SINDEX, "Adding value in sbin failed.");
				return AS_SINDEX_ERR;
			}
		}
		else {
			// sbin->values gets initiated here
			sbin->values = stack_buf->value + stack_buf->used_sz;

			if (!memcpy(sbin->values, (void *)&sbin->value, data_sz)) {
				cf_warning(AS_SINDEX, "Memcpy failed");
				return AS_SINDEX_ERR;
			}
			stack_buf->used_sz += data_sz;

			if (!memcpy((void *)((uint8_t *)sbin->values + data_sz * sbin->num_values), (void *)val, data_sz)) {
				cf_warning(AS_SINDEX, "Memcpy failed");
				return AS_SINDEX_ERR;
			}
			sbin->num_values++;
			stack_buf->used_sz += data_sz;
		}
	}
	else if (sbin->num_values > 1) {
		if (sbin->to_free || (stack_buf->used_sz + data_sz ) > AS_SINDEX_VALUESZ_ON_STACK ) {
			if (as_sindex_add_sbin_value_in_heap(sbin, (void *)val)) {
				cf_warning(AS_SINDEX, "Adding value in sbin failed.");
				return AS_SINDEX_ERR;
			}
		}
		else {
			if (!memcpy((void *)((uint8_t *)sbin->values + data_sz * sbin->num_values), (void *)val, data_sz)) {
				cf_warning(AS_SINDEX, "Memcpy failed");
				return AS_SINDEX_ERR;
			}
			sbin->num_values++;
			stack_buf->used_sz += data_sz;
		}
	}
	else {
		cf_warning(AS_SINDEX, "numvalues is coming as negative. Possible memory corruption in sbin.");
		return AS_SINDEX_ERR;
	}
	return AS_SINDEX_OK;
}

as_sindex_status
as_sindex_add_integer_to_sbin(as_sindex_bin * sbin, uint64_t val)
{
	return as_sindex_add_value_to_sbin(sbin, (uint8_t * )&val);
}

as_sindex_status
as_sindex_add_digest_to_sbin(as_sindex_bin * sbin, cf_digest val_dig)
{
	return as_sindex_add_value_to_sbin(sbin, (uint8_t * )&val_dig);
}

as_sindex_status
as_sindex_add_string_to_sbin(as_sindex_bin * sbin, char * val)
{
	if (!val) {
		return AS_SINDEX_ERR;
	}
	// Calculate digest and cal add_digest_to_sbin
	cf_digest val_dig;
	cf_digest_compute(val, strlen(val), &val_dig);
	return as_sindex_add_digest_to_sbin(sbin, val_dig);
}
//                                       END - ADD TO SBIN
// ************************************************************************************************
// ************************************************************************************************
//                                 ADD KEYTYPE FROM BASIC TYPE ASVAL
as_sindex_status
as_sindex_add_long_from_asval(as_val *val, as_sindex_bin *sbin)
{
	if (!val) {
		return AS_SINDEX_ERR;
	}
	if (sbin->type != AS_PARTICLE_TYPE_INTEGER) {
		return AS_SINDEX_ERR;
	}

	as_integer *i = as_integer_fromval(val);
	if (!i) {
		return AS_SINDEX_ERR;
	}
	uint64_t int_val = (uint64_t)as_integer_get(i);
	return as_sindex_add_integer_to_sbin(sbin, int_val);
}

as_sindex_status
as_sindex_add_digest_from_asval(as_val *val, as_sindex_bin *sbin)
{
	if (!val) {
		return AS_SINDEX_ERR;
	}
	if (sbin->type != AS_PARTICLE_TYPE_STRING) {
		return AS_SINDEX_ERR;
	}

	as_string *s = as_string_fromval(val);
	if (!s) {
		return AS_SINDEX_ERR;
	}
	char * str_val = as_string_get(s);
	return as_sindex_add_string_to_sbin(sbin, str_val);
}

typedef as_sindex_status (*as_sindex_add_keytype_from_asval_fn)
(as_val *val, as_sindex_bin * sbin);
static const as_sindex_add_keytype_from_asval_fn
			 as_sindex_add_keytype_from_asval[AS_SINDEX_KEY_TYPE_MAX] = {
	as_sindex_add_long_from_asval,
	as_sindex_add_digest_from_asval
};

//                             END - ADD KEYTYPE FROM BASIC TYPE ASVAL
// ************************************************************************************************
// ************************************************************************************************
//                                    ADD ASVAL TO SINDEX TYPE
as_sindex_status
as_sindex_add_asval_to_default_sindex(as_val *val, as_sindex_bin * sbin)
{
	return as_sindex_add_keytype_from_asval[as_sindex_key_type_from_pktype(sbin->type)](val, sbin);
}

typedef struct as_sindex_cdt_sbin_s {
	as_particle_type    type;
	as_sindex_bin * sbin;
} as_sindex_cdt_sbin;

static bool as_sindex_add_listvalues_foreach(as_val * element, void * udata)
{
	as_sindex_bin * sbin = (as_sindex_bin *)udata;
	as_sindex_add_keytype_from_asval[as_sindex_key_type_from_pktype(sbin->type)](element, sbin);
	return true;
}

as_sindex_status
as_sindex_add_asval_to_list_sindex(as_val *val, as_sindex_bin * sbin)
{
	// If val type is not AS_LIST
	// 		return AS_SINDEX_ERR
	// Else iterate through all values of list
	// 		If type == AS_PARTICLE_TYPE_STRING
	// 			add all string type values to the sbin
	// 		If type == AS_PARTICLE_TYPE_INTEGER
	// 			add all integer type values to the sbin

	// If val type is not AS_LIST
	// 		return AS_SINDEX_ERR
	if (!val) {
		return AS_SINDEX_ERR;
	}
	if (val->type != AS_LIST) {
		return AS_SINDEX_ERR;
	}
	// Else iterate through all elements of map
	as_list * list               = as_list_fromval(val);
	if (as_list_foreach(list, as_sindex_add_listvalues_foreach, sbin)) {
		return AS_SINDEX_OK;
	}
	return AS_SINDEX_ERR;
}

static bool as_sindex_add_mapkeys_foreach(const as_val * key, const as_val * val, void * udata)
{
	as_sindex_bin * sbin = (as_sindex_bin *)udata;
	as_sindex_add_keytype_from_asval[as_sindex_key_type_from_pktype(sbin->type)]((as_val *)key, sbin);
	return true;
}

static bool as_sindex_add_mapvalues_foreach(const as_val * key, const as_val * val, void * udata)
{
	as_sindex_bin * sbin = (as_sindex_bin *)udata;
	as_sindex_add_keytype_from_asval[as_sindex_key_type_from_pktype(sbin->type)]((as_val *)val, sbin);
	return true;
}

as_sindex_status
as_sindex_add_asval_to_mapkeys_sindex(as_val *val, as_sindex_bin * sbin)
{
	// If val type is not AS_MAP
	// 		return AS_SINDEX_ERR
	// 		Defensive check. Should not happen.
	if (!val) {
		return AS_SINDEX_ERR;
	}
	if (val->type != AS_MAP) {
		cf_warning(AS_SINDEX, "Unexpected wrong type %d", val->type);
		return AS_SINDEX_ERR;
	}

	// Else iterate through all keys of map
	as_map * map                   = as_map_fromval(val);
	if (as_map_foreach(map, as_sindex_add_mapkeys_foreach, sbin)) {
		return AS_SINDEX_OK;
	}
	return AS_SINDEX_ERR;
}

as_sindex_status
as_sindex_add_asval_to_mapvalues_sindex(as_val *val, as_sindex_bin * sbin)
{
	// If val type is not AS_MAP
	// 		return AS_SINDEX_ERR
	// Else iterate through all values of all keys of the map
	// 		If type == AS_PARTICLE_TYPE_STRING
	// 			add all string type values to the sbin
	// 		If type == AS_PARTICLE_TYPE_INTEGER
	// 			add all integer type values to the sbin

	// If val type is not AS_MAP
	// 		return AS_SINDEX_ERR
	if (!val) {
		return AS_SINDEX_ERR;
	}
	if (val->type != AS_MAP) {
		return AS_SINDEX_ERR;
	}
	// Else iterate through all keys, values of map
	as_map * map                  = as_map_fromval(val);
	if (as_map_foreach(map, as_sindex_add_mapvalues_foreach, sbin)) {
		return AS_SINDEX_OK;
	}
	return AS_SINDEX_ERR;
}

typedef as_sindex_status (*as_sindex_add_asval_to_itype_sindex_fn)
(as_val *val, as_sindex_bin * sbin);
static const as_sindex_add_asval_to_itype_sindex_fn
			 as_sindex_add_asval_to_itype_sindex[AS_SINDEX_ITYPE_MAX] = {
	as_sindex_add_asval_to_default_sindex,
	as_sindex_add_asval_to_list_sindex,
	as_sindex_add_asval_to_mapkeys_sindex,
	as_sindex_add_asval_to_mapvalues_sindex
};
//                                   END - ADD ASVAL TO SINDEX TYPE
// ************************************************************************************************
// ************************************************************************************************
//                                     DIFF FROM ASVAL TO SINDEX
as_sindex_status
as_sindex_add_diff_asval_to_default_sindex(as_val * old_val, as_val *new_val, as_sindex_bin * sbin, int * found)
{
	// If both old val and new val have the same expected type
	// Then compare the values and add it to the sbin accodingly.
	// Else add them separately to different bins if possible.

	as_sindex * si = sbin->si;
	as_val_t expected_type = AS_UNDEF;
	as_particle_type type = sbin->type;
	if (type == AS_PARTICLE_TYPE_STRING) {
		expected_type = AS_STRING;
	}
	else if (type == AS_PARTICLE_TYPE_INTEGER) {
		expected_type = AS_INTEGER;
	}
	else {
		cf_debug(AS_SINDEX, "Invalid type in as_sindex_add_diff_asval_to_default_sindex -  %d", type);
		return AS_SINDEX_ERR;
	}

	int sbins_made = 0;
	// If both old val and new val have the same expected type
	// Then compare the values and add it to the sbin accodingly.
	if (old_val && new_val) {
		if (old_val->type == expected_type && new_val->type == expected_type) {
			if (type == AS_PARTICLE_TYPE_STRING) {
				as_string *old_s = as_string_fromval(old_val);
				as_string *new_s = as_string_fromval(new_val);
				if (!old_s || !new_s) {
					return AS_SINDEX_OK;
				}
				char * old_str = as_string_get(old_s);
				char * new_str = as_string_get(new_s);

				if (strlen(old_str) != strlen(new_str)) {
					if (memcmp(old_str, new_str, strlen(old_str) + 1)) {
						as_sindex_init_sbin(&sbin[sbins_made], AS_SINDEX_OP_DELETE, type, si);
						if (as_sindex_add_string_to_sbin(&sbin[sbins_made], old_str) == AS_SINDEX_OK) {
							sbins_made++;
						}
						else {
							as_sindex_sbin_free(&sbin[sbins_made]);
						}

						as_sindex_init_sbin(&sbin[sbins_made], AS_SINDEX_OP_INSERT, type, si);
						if (as_sindex_add_string_to_sbin(&sbin[sbins_made], new_str) == AS_SINDEX_OK) {
							sbins_made++;
						}
						else {
							as_sindex_sbin_free(&sbin[sbins_made]);
						}
					}
				}
			}
			else if (type == AS_PARTICLE_TYPE_INTEGER) {
				as_integer *old_i = as_integer_fromval(old_val);
				as_integer *new_i = as_integer_fromval(new_val);
				if (!old_i || !new_i) {
					return AS_SINDEX_OK;
				}
				uint64_t old_int = as_integer_get(old_i);
				uint64_t new_int = as_integer_get(new_i);

				if (old_int != new_int) {
					as_sindex_init_sbin(&sbin[sbins_made], AS_SINDEX_OP_DELETE, type, si);
					if (as_sindex_add_integer_to_sbin(&sbin[sbins_made], old_int) == AS_SINDEX_OK) {
						sbins_made++;
					}
					else {
						as_sindex_sbin_free(&sbin[sbins_made]);
					}

					as_sindex_init_sbin(&sbin[sbins_made], AS_SINDEX_OP_INSERT, type, si);
					if (as_sindex_add_integer_to_sbin(sbin, new_int) == AS_SINDEX_OK) {
						sbins_made++;
					}
					else {
						as_sindex_sbin_free(&sbin[sbins_made]);
					}
				}
			}
			*found += sbins_made;
			return AS_SINDEX_OK;
		}
	}

	int ret = 0;
	// Else add them separately to different bins if possible.
	as_sindex_init_sbin(&sbin[sbins_made], AS_SINDEX_OP_DELETE, type, si);
	ret = as_sindex_add_keytype_from_asval[as_sindex_key_type_from_pktype(sbin->type)](old_val, &sbin[sbins_made]);
	if (!ret) {
		if (sbin[sbins_made].num_values) {
			sbins_made++;
		}
	}
	if (ret || !sbin[sbins_made].num_values) {
		as_sindex_sbin_free(&sbin[sbins_made]);
	}

	as_sindex_init_sbin(&sbin[sbins_made], AS_SINDEX_OP_INSERT, type, si);
	ret = as_sindex_add_keytype_from_asval[as_sindex_key_type_from_pktype(sbin->type)](new_val, &sbin[sbins_made]);
	if (!ret) {
		if (sbin[sbins_made].num_values) {
			sbins_made++;
		}
	}
	if (ret || !sbin[sbins_made].num_values) {
		as_sindex_sbin_free(&sbin[sbins_made]);
	}

	*found += sbins_made;
	return AS_SINDEX_OK;
}

#define AS_SINDEX_SBIN_HASH_SZ 256

typedef struct as_sindex_sbin_value_hash_s {
	shash              * value_hash;
	as_particle_type     type;
	as_sindex_bin  * sbin;
} as_sindex_sbin_value_hash;


static inline uint32_t
as_sindex_hash_fn(void* p_key)
{
	return (uint32_t)cf_hash_fnv(p_key, sizeof(uint32_t));
}

static bool as_sindex_list_to_hash(as_val * element, void * udata)
{
	// If the type and val type matches,
	// 		Add them to the hash
	as_sindex_sbin_value_hash * list_hash = (as_sindex_sbin_value_hash *)udata;
	shash * h                             =  list_hash->value_hash;

	if (list_hash->type == AS_PARTICLE_TYPE_STRING) {
		if (element->type == AS_STRING) {
			char * str_val = as_string_get(as_string_fromval(element));
			bool value     = true;

			// Compute the digest as a fix sized key of the hash.
			cf_digest str_val_dig;
			cf_digest_compute(str_val, strlen(str_val), &str_val_dig);

			if (shash_put(h, &str_val_dig, &value) != SHASH_OK) {
				cf_debug(AS_SINDEX, "shash put failed");
				return false;
			}
		}
	}
	else if (list_hash->type == AS_PARTICLE_TYPE_INTEGER) {
		if (element->type == AS_INTEGER) {
			uint64_t int_val = as_integer_get(as_integer_fromval(element));
			bool value = true;
			if (shash_put(h, &int_val, &value) != SHASH_OK) {
				cf_debug(AS_SINDEX, "shash put failed");
				return false;
			}
		}
	}
	return true;
}

static bool as_sindex_compare_list_hash(as_val * element, void * udata)
{
	// If the type and val type matches
	// 		check if the value exist in the hash.
	// 		If does not exist, add it to the sbin
	as_sindex_sbin_value_hash * list_comp_add = (as_sindex_sbin_value_hash *)udata;
	shash * h                               =  list_comp_add->value_hash;


	if (list_comp_add->type == AS_PARTICLE_TYPE_STRING) {
		if (element->type == AS_STRING) {
			char * str_val = as_string_get(as_string_fromval(element));
			bool value;
			// Compute the digest as a fix sized key of the hash.
			cf_digest str_val_dig;
			cf_digest_compute(str_val, strlen(str_val), &str_val_dig);

			if (shash_get(h, &str_val_dig, &value) != SHASH_OK) {
				as_sindex_add_digest_to_sbin(list_comp_add->sbin, str_val_dig);
			}
		}
	}
	else if (list_comp_add->type == AS_PARTICLE_TYPE_INTEGER) {
		if (element->type == AS_INTEGER) {
			uint64_t int_val = as_integer_get(as_integer_fromval(element));
			bool value;
			if (shash_get(h, &int_val, &value) != SHASH_OK) {
				as_sindex_add_integer_to_sbin(list_comp_add->sbin, int_val);
			}
		}
	}
	return true;
}

as_sindex_status
as_sindex_add_diff_asval_to_list_sindex(as_val * old_val, as_val *new_val, as_sindex_bin * sbin, int * found)
{
	// If both old val and new val have the same expected type
	//		Add all old values of type "type" to a old hash
	//		Add all new values of type "type" to a new hash
	//		Iterate through all the values in the old and check it exist or not in the new hash
	//		If it does not exist add it to the sbin with OP DELETE
	//		Iterate through all the values in the old and check it exist or not in the old hash
	//		If it does not exist add it to the sbin with OP INSERT
	// Else add them separately to the sbins

	int data_size = 0;
	as_particle_type type = sbin->type;
	if (type == AS_PARTICLE_TYPE_STRING) {
		data_size = 20;
	}
	else if (type == AS_PARTICLE_TYPE_INTEGER) {
		data_size = 8;
	}
	else {
		cf_debug(AS_SINDEX, "Invalid data type %d", type);
		return AS_SINDEX_ERR;
	}
	as_sindex * si = sbin->si;
	int sbins_made = 0;
	// If both old val and new val have the same expected type
	if (old_val && new_val) {
		if (old_val->type == AS_LIST && new_val->type == AS_LIST) {
			as_list * old_list = as_list_fromval(old_val);
			as_list * new_list = as_list_fromval(new_val);

			//		Add all old values of type "type" to a old hash
			as_sindex_sbin_value_hash old_sbin_hash;
			old_sbin_hash.type      = type;
			shash_create(&(old_sbin_hash.value_hash), as_sindex_hash_fn, data_size, 1, AS_SINDEX_SBIN_HASH_SZ, 0);
			as_list_foreach(old_list, as_sindex_list_to_hash, (void *)&old_sbin_hash);

			//		Add all new values of type "type" to a new hash
			as_sindex_sbin_value_hash new_sbin_hash;
			new_sbin_hash.type      = type;
			shash_create(&(new_sbin_hash.value_hash), as_sindex_hash_fn, data_size, 1, AS_SINDEX_SBIN_HASH_SZ, 0);
			as_list_foreach(new_list, as_sindex_list_to_hash, (void *)&new_sbin_hash);

			//		Iterate through all the values in the old and check if it exist or not in the new hash
			//		If it does not exist add it to the sbin with OP DELETE
			as_sindex_init_sbin(&sbin[sbins_made], AS_SINDEX_OP_INSERT, type, si);
			old_sbin_hash.sbin      = &sbin[sbins_made];
			as_list_foreach(new_list, as_sindex_compare_list_hash, &old_sbin_hash);
			if (sbin[sbins_made].num_values) {
				sbins_made++;
			}
			else {
				as_sindex_sbin_free(&sbin[sbins_made]);
			}

			//		Iterate through all the values in the old and check if it exist or not in the old hash
			//		If it does not exist add it to the sbin with OP INSERT
			as_sindex_init_sbin(&sbin[sbins_made], AS_SINDEX_OP_DELETE, type, si);
			new_sbin_hash.sbin      = &sbin[sbins_made];
			as_list_foreach(old_list, as_sindex_compare_list_hash, &new_sbin_hash);
			if (sbin[sbins_made].num_values) {
				sbins_made++;
			}
			else {
				as_sindex_sbin_free(&sbin[sbins_made]);
			}

			shash_destroy(old_sbin_hash.value_hash);
			shash_destroy(new_sbin_hash.value_hash);
		}
		*found += sbins_made;
		return AS_SINDEX_OK;
	}

	int ret = 0;
	// Else add them separately to the sbins
	as_sindex_init_sbin(&sbin[sbins_made], AS_SINDEX_OP_DELETE, type, si);
	ret = as_sindex_add_asval_to_list_sindex(old_val, &sbin[sbins_made]);
	if (!ret) {
		if (sbin[sbins_made].num_values) {
			sbins_made++;
		}
	}
	if (ret || !sbin[sbins_made].num_values) {
		as_sindex_sbin_free(&sbin[sbins_made]);
	}


	as_sindex_init_sbin(&sbin[sbins_made], AS_SINDEX_OP_INSERT, type, si);
	ret = as_sindex_add_asval_to_list_sindex(new_val, &sbin[sbins_made]);
	if (!ret) {
		if (sbin[sbins_made].num_values) {
			sbins_made++;
		}
	}
	if (ret || !sbin[sbins_made].num_values) {
		as_sindex_sbin_free(&sbin[sbins_made]);
	}

	*found += sbins_made;
	return AS_SINDEX_OK;
}

static bool as_sindex_mapkeys_to_hash(const as_val * key, const as_val * val, void * udata)
{
	// If the type and val type matches,
	// 		Add them to the hash
	as_sindex_sbin_value_hash * map_hash = (as_sindex_sbin_value_hash *)udata;
	shash * h                            =  map_hash->value_hash;

	if (map_hash->type == AS_PARTICLE_TYPE_STRING) {
		if (key->type == AS_STRING) {
			char * str_val = as_string_get(as_string_fromval(key));
			bool value = true;
			// Compute the digest as a fix sized key of the hash.
			cf_digest str_val_dig;
			cf_digest_compute(str_val, strlen(str_val), &str_val_dig);

			if (shash_put(h, &str_val_dig, &value) != SHASH_OK) {
				cf_debug(AS_SINDEX, "shash put failed");
				return false;
			}
		}
	}
	else if (map_hash->type == AS_PARTICLE_TYPE_INTEGER) {
		if (key->type == AS_INTEGER) {
			bool value = true;
			uint64_t int_val = as_integer_get(as_integer_fromval(key));
			if (shash_put(h, &int_val, &value) != SHASH_OK) {
				cf_debug(AS_SINDEX, "shash put failed");
				return false;
			}
		}
	}

	return true;
}

static bool as_sindex_compare_mapkeys_hash(const as_val * key, const as_val * val, void * udata)
{
	// If the type and val type matches
	// 		check if the value exist in the hash.
	// 		If does not exist, add it to the sbin
	as_sindex_sbin_value_hash * map_comp_add = (as_sindex_sbin_value_hash *)udata;
	shash * h                              =  map_comp_add->value_hash;

	if (map_comp_add->type == AS_PARTICLE_TYPE_STRING) {
		if (key->type == AS_STRING) {
			char * str_val = as_string_get(as_string_fromval(key));
			bool value;
			// Compute the digest as a fix sized key of the hash.
			cf_digest str_val_dig;
			cf_digest_compute(str_val, strlen(str_val), &str_val_dig);

			if (shash_get(h, &str_val_dig, &value) != SHASH_OK) {
				as_sindex_add_digest_to_sbin(map_comp_add->sbin, str_val_dig);
			}
		}
	}
	else if (map_comp_add->type == AS_PARTICLE_TYPE_INTEGER) {
		if (key->type == AS_INTEGER) {
			uint64_t int_val = as_integer_get(as_integer_fromval(key));
			bool value;
			if (shash_get(h, &int_val, &value) != SHASH_OK) {
				as_sindex_add_integer_to_sbin(map_comp_add->sbin, int_val);
			}
		}
	}

	return true;
}

as_sindex_status
as_sindex_add_diff_asval_to_mapkeys_sindex(as_val * old_val, as_val * new_val, as_sindex_bin * sbin, int * found)
{
	// If both old val and new val have the same expected type
	//		Add all old values of type "type" to a old hash
	//		Add all new values of type "type" to a new hash
	//		Iterate through all the values in the old and check it exist or not in the new hash
	//		If it does not exist add it to the sbin with OP DELETE
	//		Iterate through all the values in the old and check it exist or not in the old hash
	//		If it does not exist add it to the sbin with OP INSERT
	// Else add them separately to the sbins

	int data_size = 0;
	as_particle_type type = sbin->type;
	if (type == AS_PARTICLE_TYPE_STRING) {
		data_size = 20;
	}
	else if (type == AS_PARTICLE_TYPE_INTEGER) {
		data_size = 8;
	}
	else {
		cf_debug(AS_SINDEX, "Invalid data type %d", type);
		return AS_SINDEX_ERR;
	}
	as_sindex * si = sbin->si;
	int sbins_made = 0;

	// If both old val and new val have the same expected type
	if (old_val && new_val) {
		if (old_val->type == AS_MAP && new_val->type == AS_MAP) {
			as_map * old_map = as_map_fromval(old_val);
			as_map * new_map = as_map_fromval(new_val);

	//		Add all old values of type "type" to a old hash
			as_sindex_sbin_value_hash old_sbin_hash;
			old_sbin_hash.type      = type;
			shash_create(&(old_sbin_hash.value_hash), as_sindex_hash_fn, data_size, 1, AS_SINDEX_SBIN_HASH_SZ, 0);
			as_map_foreach(old_map, as_sindex_mapkeys_to_hash, &old_sbin_hash);

	//		Add all new values of type "type" to a new hash
			as_sindex_sbin_value_hash new_sbin_hash;
			new_sbin_hash.type      = type;
			shash_create(&(new_sbin_hash.value_hash), as_sindex_hash_fn, data_size, 1, AS_SINDEX_SBIN_HASH_SZ, 0);
			as_map_foreach(new_map, as_sindex_mapkeys_to_hash, &new_sbin_hash);

	//		Iterate through all the values in the old and check if it exist or not in the new hash
	//		If it does not exist add it to the sbin with OP DELETE
			as_sindex_init_sbin(&sbin[sbins_made], AS_SINDEX_OP_INSERT, type, si);
			old_sbin_hash.sbin = &sbin[sbins_made];
			as_map_foreach(new_map, as_sindex_compare_mapkeys_hash, &old_sbin_hash);
			if (sbin[sbins_made].num_values) {
				sbins_made++;
			}
			else {
				as_sindex_sbin_free(&sbin[sbins_made]);
			}

	//		Iterate through all the values in the old and check if it exist or not in the old hash
	//		If it does not exist add it to the sbin with OP INSERT
			as_sindex_init_sbin(&sbin[sbins_made], AS_SINDEX_OP_DELETE, type, si);
			new_sbin_hash.sbin = &sbin[sbins_made];
			as_map_foreach(old_map, as_sindex_compare_mapkeys_hash, &new_sbin_hash);
			if (sbin[sbins_made].num_values) {
				sbins_made++;
			}
			else {
				as_sindex_sbin_free(&sbin[sbins_made]);
			}

			shash_destroy(old_sbin_hash.value_hash);
			shash_destroy(new_sbin_hash.value_hash);
		}
		*found += sbins_made;
		return AS_SINDEX_OK;
	}

	int ret = 0;
	// Else add them separately to the sbins
	as_sindex_init_sbin(&sbin[sbins_made], AS_SINDEX_OP_DELETE, type, si);
	ret = as_sindex_add_asval_to_mapkeys_sindex(old_val, &sbin[sbins_made]);
	if (!ret) {
		if (&sbin[sbins_made].num_values) {
			sbins_made++;
		}
	}
	if (ret || !&sbin[sbins_made].num_values) {
		as_sindex_sbin_free(&sbin[sbins_made]);
	}

	as_sindex_init_sbin(&sbin[sbins_made], AS_SINDEX_OP_INSERT, type, si);
	ret = as_sindex_add_asval_to_mapkeys_sindex(new_val, &sbin[sbins_made]);
	if (!ret) {
		if (&sbin[sbins_made].num_values) {
			sbins_made++;
		}
	}
	if (ret || !&sbin[sbins_made].num_values) {
		as_sindex_sbin_free(&sbin[sbins_made]);
	}

	*found += sbins_made;
	return AS_SINDEX_OK;
}

static bool as_sindex_mapvalues_to_hash(const as_val * key, const as_val * value, void * udata)
{
	// If the type and val type matches,
	// 		Add them to the hash
	as_sindex_sbin_value_hash * map_hash = (as_sindex_sbin_value_hash *)udata;
	shash * h                            =  map_hash->value_hash;

	if (map_hash->type == AS_PARTICLE_TYPE_STRING) {
		if (value->type == AS_STRING) {
			char * str_val = as_string_get(as_string_fromval(value));
			bool value = true;
			// Compute the digest as a fix sized key of the hash.
			cf_digest str_val_dig;
			cf_digest_compute(str_val, strlen(str_val), &str_val_dig);

			if (shash_put(h, &str_val_dig, &value) != SHASH_OK) {
				cf_debug(AS_SINDEX, "shash put failed");
				return false;
			}
		}
	}
	else if (map_hash->type == AS_PARTICLE_TYPE_INTEGER) {
		if (value->type == AS_INTEGER) {
			bool hash_value = true;
			uint64_t int_val = as_integer_get(as_integer_fromval(value));
			if (shash_put(h, &int_val, &hash_value) != SHASH_OK) {
				cf_debug(AS_SINDEX, "shash put failed");
				return false;
			}
		}
	}

	return true;
}

static bool as_sindex_compare_mapvalues_hash(const as_val * key, const as_val * value, void * udata)
{
	// If the type and val type matches
	// 		check if the value exist in the hash.
	// 		If does not exist, add it to the sbin
	as_sindex_sbin_value_hash * map_comp_add = (as_sindex_sbin_value_hash *)udata;
	shash * h                              =  map_comp_add->value_hash;

	if (map_comp_add->type == AS_PARTICLE_TYPE_STRING) {
		if (value->type == AS_STRING) {
			char * str_val = as_string_get(as_string_fromval(value));
			bool value;
			// Compute the digest as a fix sized key of the hash.
			cf_digest str_val_dig;
			cf_digest_compute(str_val, strlen(str_val), &str_val_dig);

			if (shash_get(h, &str_val_dig, &value) != SHASH_OK) {
				as_sindex_add_digest_to_sbin(map_comp_add->sbin, str_val_dig);
			}
		}
	}
	else if (map_comp_add->type == AS_PARTICLE_TYPE_INTEGER) {
		if (value->type == AS_INTEGER) {
			uint64_t int_val = as_integer_get(as_integer_fromval(value));
			bool value;
			if (shash_get(h, &int_val, &value) != SHASH_OK) {
				as_sindex_add_integer_to_sbin(map_comp_add->sbin, int_val);
			}
		}
	}

	return true;
}

as_sindex_status
as_sindex_add_diff_asval_to_mapvalues_sindex(as_val * old_val, as_val * new_val, as_sindex_bin * sbin, int * found)
{
	// If both old val and new val have the same expected type
	//		Add all old values of type "type" to a old hash
	//		Add all new values of type "type" to a new hash
	//		Iterate through all the values in the old and check it exist or not in the new hash
	//		If it does not exist add it to the sbin with OP DELETE
	//		Iterate through all the values in the old and check it exist or not in the old hash
	//		If it does not exist add it to the sbin with OP INSERT
	// Else add them separately to the sbins

	int data_size = 0;
	as_particle_type type = sbin->type;
	if (type == AS_PARTICLE_TYPE_STRING) {
		data_size = 20;
	}
	else if (type == AS_PARTICLE_TYPE_INTEGER) {
		data_size = 8;
	}
	else {
		cf_debug(AS_SINDEX, "Invalid data type %d", type);
		return AS_SINDEX_ERR;
	}
	as_sindex * si = sbin->si;
	int sbins_made = 0;

	// If both old val and new val have the same expected type
	if (old_val && new_val) {
		if (old_val->type == AS_MAP && new_val->type == AS_MAP) {
			as_map * old_map = as_map_fromval(old_val);
			as_map * new_map = as_map_fromval(new_val);

	//		Add all old values of type "type" to a old hash
			as_sindex_sbin_value_hash old_sbin_hash;
			old_sbin_hash.type      = type;
			shash_create(&(old_sbin_hash.value_hash), as_sindex_hash_fn, data_size, 1, AS_SINDEX_SBIN_HASH_SZ, 0);
			as_map_foreach(old_map, as_sindex_mapvalues_to_hash, &old_sbin_hash);

	//		Add all new values of type "type" to a new hash
			as_sindex_sbin_value_hash new_sbin_hash;
			new_sbin_hash.type      = type;
			shash_create(&(new_sbin_hash.value_hash), as_sindex_hash_fn, data_size, 1, AS_SINDEX_SBIN_HASH_SZ, 0);
			as_map_foreach(new_map, as_sindex_mapvalues_to_hash, &new_sbin_hash);

	//		Iterate through all the values in the old and check if it exist or not in the new hash
	//		If it does not exist add it to the sbin with OP DELETE
			as_sindex_init_sbin(&sbin[sbins_made], AS_SINDEX_OP_INSERT, type, si);
			old_sbin_hash.sbin = &sbin[sbins_made];
			as_map_foreach(new_map, as_sindex_compare_mapvalues_hash, &old_sbin_hash);
			if (sbin[sbins_made].num_values) {
				sbins_made++;
			}

	//		Iterate through all the values in the old and check if it exist or not in the old hash
	//		If it does not exist add it to the sbin with OP INSERT
			as_sindex_init_sbin(&sbin[sbins_made], AS_SINDEX_OP_DELETE, type, si);
			new_sbin_hash.sbin = &sbin[sbins_made];
			as_map_foreach(old_map, as_sindex_compare_mapvalues_hash, &new_sbin_hash);
			if (sbin[sbins_made].num_values) {
				sbins_made++;
			}

			shash_destroy(old_sbin_hash.value_hash);
			shash_destroy(new_sbin_hash.value_hash);
		}
		*found += sbins_made;
		return AS_SINDEX_OK;
	}

	int ret = 0;
	// Else add them separately to the sbins
	as_sindex_init_sbin(&sbin[sbins_made], AS_SINDEX_OP_DELETE, type, si);
	ret = as_sindex_add_asval_to_mapvalues_sindex(old_val, &sbin[sbins_made]);
	if (!ret) {
		if (&sbin[sbins_made].num_values) {
			sbins_made++;
		}
	}
	if (ret || !&sbin[sbins_made].num_values) {
		as_sindex_sbin_free(&sbin[sbins_made]);
	}

	as_sindex_init_sbin(&sbin[sbins_made], AS_SINDEX_OP_INSERT, type, si);
	ret = as_sindex_add_asval_to_mapvalues_sindex(new_val, &sbin[sbins_made]);
	if (!ret) {
		if (&sbin[sbins_made].num_values) {
			sbins_made++;
		}
	}
	if (ret || !&sbin[sbins_made].num_values) {
		as_sindex_sbin_free(&sbin[sbins_made]);
	}

	*found += sbins_made;
	return AS_SINDEX_OK;
}

typedef as_sindex_status (*as_sindex_add_diff_asval_to_itype_sindex_fn)
			(as_val * old_val, as_val * new_val, as_sindex_bin * sbin, int * found);
			static const as_sindex_add_diff_asval_to_itype_sindex_fn
			as_sindex_add_diff_asval_to_itype_sindex[AS_SINDEX_ITYPE_MAX] = {
	as_sindex_add_diff_asval_to_default_sindex,
	as_sindex_add_diff_asval_to_list_sindex,
	as_sindex_add_diff_asval_to_mapkeys_sindex,
	as_sindex_add_diff_asval_to_mapvalues_sindex
};
//                                  END - DIFF FROM ASVAL TO SINDEX
// ************************************************************************************************
// ************************************************************************************************
//                                     SBIN INTERFACE FUNCTIONS
int
as_sindex_sbin_from_sindex(as_sindex * si, as_bin *b, as_sindex_bin * sbin, as_val ** cdt_asval)
{
	as_sindex_metadata * imd    = si->imd;
	as_particle_type imd_btype  = as_sindex_pktype(imd);
	as_val * cdt_val            = * cdt_asval;
	uint32_t  valsz             = 0;
	int sindex_found            = 0;
	as_particle_type bin_type   = 0;
	bool found = false;

	bin_type = as_bin_get_particle_type(b);

	//		Prepare si
	// 		If path_length == 0
	if (imd->path_length == 0) {
		// 			If itype == AS_SINDEX_ITYPE_DEFAULT and bin_type == STRING OR INTEGER
		// 				Add the value to the sbin.
		if (imd->itype == AS_SINDEX_ITYPE_DEFAULT && bin_type == imd_btype) {
			if (bin_type == AS_PARTICLE_TYPE_INTEGER) {
				found = true;
				sbin->value.int_val = as_bin_particle_integer_value(b);

				if (as_sindex_add_integer_to_sbin(sbin, (uint64_t)sbin->value.int_val) == AS_SINDEX_OK) {
					if (sbin->num_values) {
						sindex_found++;
					}
				}
			}
			else if (bin_type == AS_PARTICLE_TYPE_STRING) {
				found = true;
				char* bin_val;
				valsz = as_bin_particle_string_ptr(b, &bin_val);

				if (valsz < 0 || valsz > AS_SINDEX_MAX_STRING_KSIZE) {
					cf_warning( AS_SINDEX, "sindex key size out of bounds %d ", valsz);
				}
				else {
					cf_digest buf_dig;
					cf_digest_compute(bin_val, valsz, &buf_dig);

					if (as_sindex_add_digest_to_sbin(sbin, buf_dig) == AS_SINDEX_OK) {
						if (sbin->num_values) {
							sindex_found++;
						}
					}
				}
			}
			else if (bin_type == AS_PARTICLE_TYPE_GEOJSON) {
				// GeoJSON is like AS_PARTICLE_TYPE_STRING when
				// reading the value and AS_PARTICLE_TYPE_INTEGER for
				// adding the result to the index.
				found = true;
				bool added = false;
				uint64_t * cells;
				size_t ncells = as_bin_particle_geojson_cellids(b, &cells);
				for (size_t ndx = 0; ndx < ncells; ++ndx) {
					if (as_sindex_add_integer_to_sbin(sbin, cells[ndx]) == AS_SINDEX_OK) {
						added = true;
					}
				}
				if (added && sbin->num_values) {
					sindex_found++;
				}
			}
		}
	}
	// 		Else if path_length > 0 OR type == MAP or LIST
	// 			Deserialize the bin if have not deserialized it yet.
	//			Extract as_val from path within the bin.
	//			Add the values to the sbin.
	if (!found) {
		if (bin_type == AS_PARTICLE_TYPE_MAP || bin_type == AS_PARTICLE_TYPE_LIST) {
			if (! cdt_val) {
				cdt_val = as_bin_particle_to_asval(b);
			}
			as_val * res_val   = as_sindex_extract_val_from_path(imd, cdt_val);
			if (!res_val) {
				goto END;
			}
			if (as_sindex_add_asval_to_itype_sindex[imd->itype](res_val, sbin) == AS_SINDEX_OK) {
				if (sbin->num_values) {
					sindex_found++;
				}
			}
		}
	}
END:
	*cdt_asval = cdt_val;
	return sindex_found;
}

// Returns the number of sindex found
// TODO - deprecate and conflate body with as_sindex_sbins_from_bin() below.
int
as_sindex_sbins_from_bin_buf(as_namespace *ns, const char *set, as_bin *b, as_sindex_bin * start_sbin,
					as_sindex_op op)
{
	// Check the sindex bit array.
	// If there is not sindex present on this bin return 0
	// Get the simatch_ll from set_binid_hash
	// If simatch_ll is NULL return 0
	// Iterate through simatch_ll
	// 		If path_length == 0
	// 			If itype == AS_SINDEX_ITYPE_DEFAULT and bin_type == STRING OR INTEGER
	// 				Add the value to the sbin.
	//			If itype == AS_SINDEX_ITYPE_MAP or AS_SINDEX_ITYPE_INVMAP and type = MAP
	//	 			Deserialize the bin if have not deserialized it yet.
	//				Extract as_val from path within the bin
	//				Add them to the sbin.
	// 			If itype == AS_SINDEX_ITYPE_LIST and type = LIST
	//	 			Deserialize the bin if have not deserialized it yet.
	//				Extract as_val from path within the bin.
	//				Add the values to the sbin.
	// 		Else if path_length > 0 and type == MAP or LIST
	// 			Deserialize the bin if have not deserialized it yet.
	//			Extract as_val from path within the bin.
	//			Add the values to the sbin.
	// Return the number of sbins found.

	int sindex_found = 0;
	if (!b) {
		cf_warning(AS_SINDEX, "Null Bin Passed, No sbin created");
		return sindex_found;
	}
	if (!ns) {
		cf_warning(AS_SINDEX, "NULL Namespace Passed");
		return sindex_found;
	}
	if (!as_bin_inuse(b)) {
		return sindex_found;
	}

	// Check the sindex bit array.
	// If there is not sindex present on this bin return 0
	if (!as_sindex_binid_has_sindex(ns, b->id) ) {
		return sindex_found;
	}

	// Get the simatch_ll from set_binid_hash
	cf_ll * simatch_ll  = NULL;
	as_sindex__simatch_list_by_set_binid(ns, set, b->id, &simatch_ll);

	// If simatch_ll is NULL return 0
	if (!simatch_ll) {
		return sindex_found;
	}

	// Iterate through simatch_ll
	cf_ll_element             * ele    = cf_ll_get_head(simatch_ll);
	sindex_set_binid_hash_ele * si_ele = NULL;
	int                        simatch = -1;
	as_sindex                 * si     = NULL;
	as_val                   * cdt_val = NULL;
	int                   sbins_in_si  = 0;
	while (ele) {
		si_ele                = (sindex_set_binid_hash_ele *) ele;
		simatch               = si_ele->simatch;
		si                    = &ns->sindex[simatch];
		if (!as_sindex_isactive(si)) {
			ele = ele->next;
			continue;
		}
		as_sindex_init_sbin(&start_sbin[sindex_found], op,  as_sindex_pktype(si->imd), si);
		uint64_t s_time = cf_getns();
		sbins_in_si          = as_sindex_sbin_from_sindex(si, b, &start_sbin[sindex_found], &cdt_val);
		if (sbins_in_si == 1) {
			sindex_found += sbins_in_si;
			// sbin free will happen once sbin is updated in sindex tree
			SINDEX_HIST_INSERT_DATA_POINT(si, si_prep_hist, s_time);
		}
		else {
			as_sindex_sbin_free(&start_sbin[sindex_found]);
			if (sbins_in_si) {
				cf_warning(AS_SINDEX, "sbins found in si is neither 1 nor 0. It is %d", sbins_in_si);
			}
		}
		ele                   = ele->next;
	}

	// FREE as_val
	if (cdt_val) {
		as_val_destroy(cdt_val);
	}
	// Return the number of sbin found.
	return sindex_found;
}

int
as_sindex_sbins_from_bin(as_namespace *ns, const char *set, as_bin *b, as_sindex_bin * start_sbin, as_sindex_op op)
{
	return as_sindex_sbins_from_bin_buf(ns, set, b, start_sbin, op);
}

/*
 * returns number of sbins found.
 */
int
as_sindex_sbins_from_rd(as_storage_rd *rd, uint16_t from_bin, uint16_t to_bin, as_sindex_bin sbins[], as_sindex_op op)
{
	uint16_t count  = 0;
	for (uint16_t i = from_bin; i < to_bin; i++) {
		as_bin *b   = &rd->bins[i];
		count      += as_sindex_sbins_from_bin(rd->ns, as_index_get_set_name(rd->r, rd->ns), b, &sbins[count], op);
	}
	return count;
}

// Needs comments
int
as_sindex_update_by_sbin(as_namespace *ns, const char *set, as_sindex_bin *start_sbin, int num_sbins, cf_digest * pkey)
{
	cf_debug(AS_SINDEX, "as_sindex_update_by_sbin");

	// Need to address sbins which have OP as AS_SINDEX_OP_DELETE before the ones which have
	// OP as AS_SINDEX_OP_INSERT. This is because same secondary index key can exist in sbins
	// with different OPs
	int sindex_ret = AS_SINDEX_OK;
	for (int i=0; i<num_sbins; i++) {
		if (start_sbin[i].op == AS_SINDEX_OP_DELETE) {
			sindex_ret = as_sindex__op_by_sbin(ns, set, 1, &start_sbin[i], pkey);
		}
	}
	for (int i=0; i<num_sbins; i++) {
		if (start_sbin[i].op == AS_SINDEX_OP_INSERT) {
			sindex_ret = as_sindex__op_by_sbin(ns, set, 1, &start_sbin[i], pkey);
		}
	}
	return sindex_ret;
}
//                                 END - SBIN INTERFACE FUNCTIONS
// ************************************************************************************************
// ************************************************************************************************
//                                      PUT RD IN SINDEX
// Takes a record and tries to populate it in every sindex present in the namespace.
void
as_sindex_putall_rd(as_namespace *ns, as_storage_rd *rd)
{
	int count = 0;
	int valid = 0;

	while (count < AS_SINDEX_MAX && valid < ns->sindex_cnt) {
		as_sindex *si = &ns->sindex[count];
		if (!as_sindex_put_rd(si, rd)) {
			valid++;
		}
		count++;
	}
}

as_sindex_status
as_sindex_put_rd(as_sindex *si, as_storage_rd *rd)
{
	if (!si) {
		cf_warning(AS_SINDEX, "SI is null in as_sindex_put_rd");
		return AS_SINDEX_ERR;
	}

	// Proceed only if sindex is active
	SINDEX_GRLOCK();
	if (!as_sindex_isactive(si)) {
		SINDEX_GUNLOCK();
		return AS_SINDEX_ERR;
	}

	as_sindex_metadata *imd = si->imd;
	// Validate Set name. Other function do this check while
	// performing searching for simatch.
	const char *setname = NULL;
	if (as_index_has_set(rd->r)) {
		setname = as_index_get_set_name(rd->r, si->ns);
	}
	SINDEX_RLOCK(&imd->slock);
	if (!as_sindex__setname_match(imd, setname)) {
		SINDEX_UNLOCK(&imd->slock);
		SINDEX_GUNLOCK();
		return AS_SINDEX_OK;
	}

	SINDEX_UNLOCK(&imd->slock);

	// collect sbins
	SINDEX_BINS_SETUP(sbins, 1);

	int sbins_populated = 0;
	as_val * cdt_val = NULL;

	as_bin *b = as_bin_get(rd, imd->bname);

	if (!b) {
		SINDEX_GUNLOCK();
		return AS_SINDEX_OK;
	}

	as_sindex_init_sbin(&sbins[sbins_populated], AS_SINDEX_OP_INSERT,
												as_sindex_pktype(si->imd), si);
	sbins_populated = as_sindex_sbin_from_sindex(si, b, &sbins[sbins_populated], &cdt_val);

	// Only 1 sbin should be populated here.
	// If populated should be freed after sindex update
	if (sbins_populated != 1) {
		as_sindex_sbin_free(&sbins[sbins_populated]);
		if (sbins_populated) {
			cf_warning(AS_SINDEX, "Number of sbins found for 1 sindex is neither 1 nor 0. It is %d",
					sbins_populated);
		}
	}
	SINDEX_GUNLOCK();

	if (cdt_val) {
		as_val_destroy(cdt_val);
	}

	if (sbins_populated) {
		as_sindex_update_by_sbin(rd->ns, setname, sbins, sbins_populated, &rd->keyd);
		as_sindex_sbin_freeall(sbins, sbins_populated);
	}

	return AS_SINDEX_OK;
}
//                                    END - PUT RD IN SINDEX
// ************************************************************************************************
// ************************************************************************************************
//                                      MEMORY ACCOUNTING
/*
 * Internal function API for tracking sindex memory usage. This get called
 * from inside Aerospike Index.
 *
 * TODO: Make accounting subsystem cache friendly. At high speed it
 *       cache misses it causes starts to matter
 * TODO: This shows up in perf output on running prformance run
 *
 * Reserve locally first then globally
 */
bool
as_sindex_reserve_data_memory(as_sindex_metadata *imd, uint64_t bytes)
{
	if (!bytes) {
		return true;
	}

	if (!imd) {
		cf_warning(AS_SINDEX, "imd is null");
		return false;
	}

	as_namespace *ns = imd->si->ns;
	bool g_reserved  = false;
	bool ns_reserved = false;
	bool si_reserved = false;
	uint64_t val     = 0;

	// Global sindex memory reservation
	val = cf_atomic64_add(&g_config.sindex_data_memory_used, bytes);
	g_reserved = true;
<<<<<<< HEAD
	if (val > g_config.sindex_data_max_memory) {
		goto FAIL;
	}
	
	// Namespace sindex memory reservation
	val = cf_atomic64_add(&ns->sindex_data_memory_used, bytes);
	ns_reserved = true;
	if (val > ns->sindex_data_max_memory) {
		goto FAIL;
	}

	// Secondary Index memory reservation
	val = cf_atomic64_add(&imd->si->stats.mem_used, bytes);
	si_reserved = true;
	if (val > imd->si->config.data_max_memory) {
		goto FAIL;
	}
=======
	if (val > g_config.sindex_data_max_memory) goto FAIL;

	// Namespace reservation
	val = cf_atomic_int_add(&ns->sindex_data_memory_used, bytes);
	ns_reserved = true;
	if (val > ns->sindex_data_max_memory)      goto FAIL;

	// Secondary Index Specific
	val = cf_atomic_int_add(&imd->si->data_memory_used, bytes);
	si_reserved = true;
	if (val > imd->si->config.data_max_memory) goto FAIL;

>>>>>>> f85a5a35
	return true;

FAIL:
	if (ns_reserved) {
		cf_atomic64_sub(&ns->sindex_data_memory_used, bytes);
	}
	if (g_reserved)  {
		cf_atomic64_sub(&g_config.sindex_data_memory_used, bytes);
	}
	if (si_reserved) {
		cf_atomic64_sub(&imd->si->stats.mem_used, bytes);
	}
	cf_warning(AS_SINDEX, "Sindex memory cap hit for index %s while reserving %ld bytes",
			imd->iname, bytes);
	return false;
}

// release locally first then globally
bool
as_sindex_release_data_memory(as_sindex_metadata *imd, uint64_t bytes)
{
	if (!bytes) {
		return true;
	}

	as_namespace *ns = imd->si->ns;

	uint64_t g_mem = cf_atomic64_get(g_config.sindex_data_memory_used);
	uint64_t ns_mem = cf_atomic64_get(ns->sindex_data_memory_used);
	uint64_t si_mem = cf_atomic64_get(imd->si->stats.mem_used);
	
	if (g_mem < bytes || ns_mem < bytes || si_mem < bytes) {
		cf_warning(AS_SINDEX, "Sindex memory usage accounting is corrupted. [%ld %ld %ld %d]", 
			g_mem, ns_mem, si_mem, bytes);
		return false;
	}
	cf_atomic64_sub(&ns->sindex_data_memory_used, bytes);
	cf_atomic64_sub(&g_config.sindex_data_memory_used, bytes);
	cf_atomic64_sub(&imd->si->stats.mem_used, bytes);
	return true;
}

uint64_t
as_sindex_get_ns_memory_used(as_namespace *ns)
{
	if (as_sindex_ns_has_sindex(ns)) {
		return cf_atomic64_get(ns->sindex_data_memory_used);
	}
	return 0;
}
//                                     END - MEMORY ACCOUNTING
// ************************************************************************************************
// ************************************************************************************************
//                                           SMD CALLBACKS
/*
 *                +------------------+
 *  client -->    |  Secondary Index |
 *                +------------------+
 *                     /|\
 *                      | 4 accept
 *                  +----------+   2
 *                  |          |<-------   +------------------+ 1 request
 *                  | SMD      | 3 merge   |  Secondary Index | <------------|
 *                  |          |<------->  |                  | 5 response   | CLIENT
 *                  |          | 4 accept  |                  | ------------>|
 *                  |          |-------->  +------------------+
 *                  +----------+
 *                     |   4 accept
 *                    \|/
 *                +------------------+
 *  client -->    |  Secondary Index |
 *                +------------------+
 *
 *
 *  System Metadta module sits in the middle of multiple secondary index
 *  module on multiple nodes. The changes which eventually are made to the
 *  secondary index are always triggerred from SMD. Here is the flow.
 *
 *  Step1: Client send (could possibly be secondary index thread) triggers
 *         create / delete / update related to secondary index metadata.
 *
 *  Step2: The request passed through secondary index module (may be few
 *         node specific info is added on the way) to the SMD.
 *
 *  Step3: SMD send out the request to the paxos master.
 *
 *  Step4: Paxos master request the relevant metadata info from all the
 *         nodes in the cluster once it has all the data... [SMD always
 *         stores copy of the data, it is stored when the first time
 *         create happens]..it call secondary index merge callback
 *         function. The function is responsible for resolving the winning
 *         version ...
 *
 *  Step5: Once winning version is decided for all the registered module
 *         the changes are sent to all the node.
 *
 *  Step6: At each node accept_fn is called for each module. Which triggers
 *         the call to the secondary index create/delete/update functions
 *         which would be used to in-memory operation and make it available
 *         for the system.
 *
 *  There are two types of operations which look at the secondary index
 *  operations.
 *
 *  a) Normal operation .. they all look a the in-memory structure and
 *     data which is in sindex and ai_btree layer.
 *
 *  b) Other part which do DDL operation like which work through the SMD
 *     layer. Multiple operation happening from the multiple nodes which
 *     come through this layer. The synchronization is responsible of
 *     SMD layer. The part sindex / ai_btree code is responsible is to
 *     make sure when the call from the SMD comes there is proper sync
 *     between this and operation in section a
 *
 */

// Global flag to signal that all secondary index SMD is restored.
bool g_sindex_smd_restored = false;
/*
 * Description: This cb function is called by paxos master, before doing the
 *              In the case of AS_SMD_SET_ACTION
 *              1) existence of index with the given index name.
 *              2) Whether the bin already has a index
 *              In case of AS_SMD_DELETE_ACTION
 *              1) the existence of index with the given name
 * Parameters:
 * 			   module -- module name (SINDEX_MODULE)
 * 			   item   -- action item that paxos master has received
 * 			   udata  -- user data for the callback
 *
 * Returns:
 * 	In case of AS_SMD_SET_ACTION:
 * 		AS_SIDNEX_ERR_INDEX_FOUND  - if index with the given name exists or bin
 * 									  already has an index
 * 		AS_SINDEX_OK			    - Otherwise
 * 	In case of AS_SMD_DELETE_ACTION
 * 		AS_SINDEX_ERR_NOTFOUND      - Index does not exist with the given index name
 * 		AS_SINDEX_OK				- Otherwise
 *
 * 	Synchronization
 * 		This function takes SINDEX GLOBAL WRITE LOCK and releasese it for checking deletion
 * 		operation.
 */
int
as_sindex_smd_can_accept_cb(char *module, as_smd_item_t *item, void *udata)
{
	as_sindex_metadata imd;
	memset((void *)&imd, 0, sizeof(imd));

	char         * params = NULL;
	as_namespace * ns     = NULL;
	int retval            = AS_SINDEX_ERR;

	switch (item->action) {
		case AS_SMD_ACTION_SET:
			{
				params = item->value;
				bool smd_op = false;
				if (as_info_parse_params_to_sindex_imd(params, &imd, NULL, true, &smd_op, "SINDEX CREATE in SMD")){
					goto ERROR;
				}
				ns     = as_namespace_get_byname(imd.ns_name);
				retval = as_sindex_create_check_params(ns, &imd);

				if(retval != AS_SINDEX_OK){
					cf_warning(AS_SINDEX, "Callback from paxos master for validation failed with error code %d", retval);
					goto ERROR;
				}
				break;
			}
		case AS_SMD_ACTION_DELETE:
			{
				char * key_dup = cf_strdup(item->key);
				// Get ns name
				// Using strtok_r instead of strtok due to MT environment.
				char * saveptr = NULL;
				char * ns_tmpname    = strtok_r(key_dup, ":", &saveptr);
				if (!ns_tmpname) {
					cf_warning(AS_SINDEX, "Failed to extract namspace name from SMD delete item value");
					retval = AS_SINDEX_ERR;
					cf_free(key_dup);
					goto ERROR;
				}
				else {
					cf_debug(AS_SINDEX, "Extracted namespace name from SMD delete item value -> %s", ns_tmpname);
				}

				// Get index name
				char * i_tmpname      = strtok_r(NULL, ":", &saveptr);
				if (!i_tmpname) {
					cf_warning(AS_SINDEX, "Failed to extract index name from SMD delete item value");
					retval = AS_SINDEX_ERR;
					cf_free(key_dup);
					goto ERROR;
				}
				else {
					cf_debug(AS_SINDEX, "Extracted index name from SMD delete item value -> %s", i_tmpname);
				}

				imd.ns_name = cf_strdup(ns_tmpname);
				imd.iname   = cf_strdup(i_tmpname);
				ns          = as_namespace_get_byname(imd.ns_name);
				if (as_sindex_lookup_by_iname(ns, imd.iname, AS_SINDEX_LOOKUP_FLAG_NORESERVE | AS_SINDEX_LOOKUP_FLAG_ISACTIVE)) {
					retval = AS_SINDEX_OK;
				}
				else {
					retval = AS_SINDEX_ERR_NOTFOUND;
				}
				cf_free(key_dup);
				break;
			}
	}

ERROR:
	as_sindex_imd_free(&imd);
	return retval;
}

int
as_sindex_cfg_var_hash_reduce_fn(void *key, void *data, void *udata)
{
	// Parse through the entire si_cfg_array, do an shash_delete on all the valid entries
	// How do we know if its a valid-entry ? valid-entries get marked by the valid_flag in
	// the process of doing as_sindex_create() called by smd.
	// display a warning for those that are not valid and finally, free the entire structure

	as_sindex_config_var *si_cfg_var = (as_sindex_config_var *)data;

	if (! si_cfg_var->conf_valid_flag) {
		cf_warning(AS_SINDEX, "No secondary index %s found. Configuration stanza for %s ignored.", si_cfg_var->name, si_cfg_var->name);
	}

	return 0;
}

/*
 * This function is called when the SMD has resolved the correct state of
 * metadata. This function needs to, based on the value, looks at the current
 * state of the index and trigger requests to secondary index to do the
 * needful. At the start of time there is nothing in sindex and this code
 * comes and setup indexes
 *
 * Expectation. SMD is responsible for persisting data and communicating back
 *              to sindex layer to create in-memory structures
 *
 *
 * Description: To perform sindex operations(ADD,MODIFY,DELETE), through SMD
 * 				This function called on every node, after paxos master decides
 * 				the final version of the sindex to be created. This is the final
 *				version and the only allowed version in the sindex.Operations coming
 *				to this function are least expected to fail, ideally they should
 *				never fail.
 *
 * Parameters:
 * 		module:             SINDEX_MODULE
 * 		as_smd_item_list_t: list of action items, to be performed on sindex.
 * 		udata:              ??
 *
 * Returns:
 * 		always 0
 *
 * Synchronization:
 * 		underlying secondary index all needs to take corresponding lock and
 * 		SMD is today single threaded no sync needed there
 */
int
as_sindex_smd_accept_cb(char *module, as_smd_item_list_t *items, void *udata, uint32_t accept_opt)
{
	if (accept_opt & AS_SMD_ACCEPT_OPT_CREATE) {
		cf_debug(AS_SINDEX, "all secondary index SMD restored");
		g_sindex_smd_restored = true;
		return 0;
	}

	as_sindex_metadata imd;
	memset((void *)&imd, 0, sizeof(imd));
	char         * params = NULL;
	as_namespace * ns     = NULL;
	imd.post_op = 0;

	for (int i = 0; i < items->num_items; i++) {
		params = items->item[i]->value;
		switch (items->item[i]->action) {
			// TODO: Better handling of failure of the action items list
			case AS_SMD_ACTION_SET:
			{
				bool smd_op = false;
				if (as_info_parse_params_to_sindex_imd(params, &imd, NULL, true, &smd_op, "SINDEX CREATE in SMD")) {
					cf_info(AS_SINDEX,"Parsing the index metadata for index creation failed");
					break;
				}

				ns         = as_namespace_get_byname(imd.ns_name);
				if (as_sindex_exists_by_defn(ns, &imd)) {
					cf_detail(AS_SINDEX, "Index with the same index defn already exists.");
					// Fail quietly for duplicate sindex requests
					continue;
				}
				// Pessimistic --Checking again. This check was already done by the paxos master.
				int retval = as_sindex_create_check_params(ns, &imd);
				if (retval != AS_SINDEX_OK) {
						// Two possible cases for reaching here
						// 1. It is possible that secondary index is not active hence defn check
						//    fails but params check pick up sindex in destroy state as well.
						// 2. SMD thread is single threaded ... not sure how can above definition
						//    check fail but params check pass. But just in case it does bail out
						//    destroy and recreate (Accept the final version). think !!!!
						cf_warning(AS_SINDEX, "Index creation failed. Error %d Dropping the index due to cluster state change", retval);
						imd.post_op = 1; // This will lead to sindex recreation
						as_sindex_destroy(ns, &imd);
				}
				else {
					retval = as_sindex_create(ns, &imd, true);
				}
				break;
			}
			case AS_SMD_ACTION_DELETE:
			{
				char * key_dup = cf_strdup(items->item[i]->key);

				char * saveptr = NULL;
				// Using strtok_r instead of strtok due to MT environment.
				// Get ns name
				char * ns_tmpname    = strtok_r(key_dup, ":", &saveptr);
				if (!ns_tmpname) {
					cf_warning(AS_SINDEX, "Failed to extract namspace name from SMD delete item value");
					cf_free(key_dup);
					break;
				}
				else {
					cf_debug(AS_SINDEX, "Extracted namespace name from SMD delete item value -> %s", ns_tmpname);
				}

				// Get index name
				char * i_tmpname      = strtok_r(NULL, ":", &saveptr);
				if (!i_tmpname) {
					cf_warning(AS_SINDEX, "Failed to extract index name from SMD delete item value");
					cf_free(key_dup);
					break;
				}
				else {
					cf_debug(AS_SINDEX, "Extracted index name from SMD delete item value -> %s", i_tmpname);
				}

				imd.ns_name = cf_strdup(ns_tmpname);
				imd.iname   = cf_strdup(i_tmpname);
				ns          = as_namespace_get_byname(imd.ns_name);
				as_sindex_destroy(ns, &imd);
				cf_free(key_dup);
				break;
			}
		}
	}

	// Check if the incoming operation is merge. If it's merge
	// After merge resolution of cluster, drop the local sindex definitions which are not part
	// of the paxos principal's sindex definition.
	if (accept_opt & AS_SMD_ACCEPT_OPT_MERGE) {
		for (int k = 0; k < g_config.namespaces; k++) { // for each namespace
			as_namespace *local_ns = g_config.namespace[k];

			if (local_ns->sindex_cnt > 0) {
				as_sindex *del_list[AS_SINDEX_MAX];
				int        del_cnt = 0;
				SINDEX_GRLOCK();

				// Create List of Index to be Deleted
				for (int i = 0; i < AS_SINDEX_MAX; i++) {
					as_sindex *si = &local_ns->sindex[i];
					if (si && si->imd && as_sindex_isactive(si)) {
						int found     = 0;
						SINDEX_RLOCK(&si->imd->slock);
						for (int j = 0; j < items->num_items; j++) {
							char key[256];
							sprintf(key, "%s:%s", si->imd->ns_name, si->imd->iname);
							cf_detail(AS_SINDEX,"Item key %s \n", items->item[j]->key);

							if (strcmp(key, items->item[j]->key) == 0) {
								found = 1;
								cf_detail(AS_SINDEX, "Item found in merge list %s \n", si->imd->iname);
								break;
							}
						}
						SINDEX_UNLOCK(&si->imd->slock);

						if (found == 0) { // Was not found in the merged list from paxos principal
							AS_SINDEX_RESERVE(si);
							del_list[del_cnt] = si;
							del_cnt++;
						}
					}
				}

				SINDEX_GUNLOCK();

				// Delete Index
				for (int i = 0 ; i < del_cnt; i++) {
					if (del_list[i]) {
						as_sindex_destroy(local_ns, del_list[i]->imd);
						AS_SINDEX_RELEASE(del_list[i]);
						del_list[i] = NULL;
					}
				}
			}
		}
	}

	as_sindex_imd_free(&imd);

	return(0);
}
//                                     END - SMD CALLBACKS
// ************************************************************************************************
// ************************************************************************************************
//                                         SINDEX TICKER
// Sindex ticker start
void
as_sindex_ticker_start(as_namespace * ns, as_sindex * si)
{
	cf_info(AS_SINDEX, "Sindex-ticker start: ns=%s si=%s job=%s", ns->name ? ns->name : "<all>",
			si ? si->imd->iname : "<all>", si ? "SINDEX_POPULATE" : "SINDEX_POPULATEALL");

}
// Sindex ticker
void
as_sindex_ticker(as_namespace * ns, as_sindex * si, uint64_t n_obj_scanned, uint64_t start_time)
{
	const uint64_t sindex_ticker_obj_count = 500000;

	if (n_obj_scanned % sindex_ticker_obj_count == 0 && n_obj_scanned != 0) {
		// Ticker can be dumped from here, we'll be in this place for both
		// sindex populate and populate-all.
		// si memory gets set from as_sindex_reserve_data_memory() which in turn gets set from :
		// ai_btree_put() <- for every single sindex insertion (boot-time/dynamic)
		// as_sindex_create() : for dynamic si creation, cluster change, smd on boot-up.

		uint64_t si_memory   = 0;
		char   * si_name     = NULL;

		if (si) {
			si_memory        = cf_atomic64_get(si->stats.mem_used);
			si_name          = si->imd->iname;
		}
		else {
			si_memory        = (uint64_t)cf_atomic64_get(ns->sindex_data_memory_used);
			si_name          = "<all>";
		}

		uint64_t n_objects       = (uint64_t)cf_atomic_int_get(ns->n_objects);
		uint64_t pct_obj_scanned = n_objects == 0 ? 100 : ((n_obj_scanned * 100) / n_objects);
		uint64_t elapsed         = (cf_getms() - start_time);
		uint64_t est_time        = (elapsed * n_objects)/n_obj_scanned - elapsed;

		cf_info(AS_SINDEX, " Sindex-ticker: ns=%s si=%s obj-scanned=%"PRIu64" si-mem-used=%"PRIu64""
				" progress=%d%% est-time=%"PRIu64" ms",
				ns->name, si_name, n_obj_scanned, si_memory, pct_obj_scanned, est_time);
	}
}

// Sindex ticker end
void
as_sindex_ticker_done(as_namespace * ns, as_sindex * si, uint64_t start_time)
{
	uint64_t si_memory   = 0;
	char   * si_name     = NULL;

	if (si) {
		si_memory        = cf_atomic64_get(si->stats.mem_used);
		si_name          = si->imd->iname;
	}
	else {
		si_memory        = (uint64_t)cf_atomic64_get(ns->sindex_data_memory_used);
		si_name          = "<all>";
	}

	cf_info(AS_SINDEX, "Sindex-ticker done: ns=%s si=%s si-mem-used=%"PRIu64" elapsed=%"PRIu64" ms",
				ns->name, si_name, si_memory, cf_getms() - start_time);

}
//                                       END - SINDEX TICKER
// ************************************************************************************************
// ************************************************************************************************
//                                         INDEX KEYS ARR
// Functions are not used in this file.
static cf_queue *g_q_index_keys_arr = NULL;
int
as_index_keys_ll_reduce_fn(cf_ll_element *ele, void *udata)
{
	return CF_LL_REDUCE_DELETE;
}

void
as_index_keys_ll_destroy_fn(cf_ll_element *ele)
{
	as_index_keys_ll_element * node = (as_index_keys_ll_element *) ele;
	if (node) {
		if (node->keys_arr) {
			as_index_keys_release_arr_to_queue(node->keys_arr);
			node->keys_arr = NULL;
		}
		cf_free(node);
	}
}

as_index_keys_arr *
as_index_get_keys_arr(void)
{
	as_index_keys_arr *keys_arr;
	if (cf_queue_pop(g_q_index_keys_arr, &keys_arr, CF_QUEUE_NOWAIT) == CF_QUEUE_EMPTY) {
		keys_arr = cf_malloc(sizeof(as_index_keys_arr));
	}
	keys_arr->num = 0;
	return keys_arr;
}

void
as_index_keys_release_arr_to_queue(as_index_keys_arr *v)
{
	as_index_keys_arr * keys_arr = (as_index_keys_arr *)v;
	if (cf_queue_sz(g_q_index_keys_arr) < AS_INDEX_KEYS_ARRAY_QUEUE_HIGHWATER) {
		cf_queue_push(g_q_index_keys_arr, &keys_arr);
	}
	else {
		cf_free(keys_arr);
	}

}
//                                      END - INDEX KEYS ARR
// ************************************************************************************************

/*
 * Main initialization function. Talks to Aerospike Index to pull up all the indexes
 * and populates sindex hanging from namespace
 */
int
as_sindex_init(as_namespace *ns)
{
	ns->sindex = cf_malloc(sizeof(as_sindex) * AS_SINDEX_MAX);
	if (!ns->sindex)
		cf_crash(AS_SINDEX,
				"Could not allocation memory for secondary index");

	ns->sindex_cnt = 0;
	for (int i = 0; i < AS_SINDEX_MAX; i++) {
		as_sindex *si                    = &ns->sindex[i];
		memset(si, 0, sizeof(as_sindex));
		si->state                        = AS_SINDEX_INACTIVE;
		si->stats._delete_hist           = NULL;
		si->stats._query_hist            = NULL;
		si->stats._query_batch_lookup    = NULL;
		si->stats._query_batch_io        = NULL;
		si->stats._query_rcnt_hist       = NULL;
		si->stats._query_diff_hist       = NULL;
	}

	// binid to simatch lookup
	if (SHASH_OK != shash_create(&ns->sindex_set_binid_hash,
						as_sindex__set_binid_hash_fn, AS_SINDEX_PROP_KEY_SIZE, sizeof(cf_ll *),
						AS_SINDEX_MAX, 0)) {
		cf_crash(AS_AS, "Couldn't create sindex binid hash");
	}

	// iname to simatch lookup
	if (SHASH_OK != shash_create(&ns->sindex_iname_hash,
						as_sindex__iname_hash_fn, AS_ID_INAME_SZ, sizeof(uint32_t),
						AS_SINDEX_MAX, 0)) {
		cf_crash(AS_AS, "Couldn't create sindex iname hash");
	}

	// Init binid_has_sindex to zero
	memset(ns->binid_has_sindex, 0, sizeof(uint32_t)*AS_BINID_HAS_SINDEX_SIZE);
	if (!g_q_index_keys_arr) {
		g_q_index_keys_arr = cf_queue_create(sizeof(void *), true);
	}
	return AS_SINDEX_OK;
}<|MERGE_RESOLUTION|>--- conflicted
+++ resolved
@@ -4588,7 +4588,6 @@
 	// Global sindex memory reservation
 	val = cf_atomic64_add(&g_config.sindex_data_memory_used, bytes);
 	g_reserved = true;
-<<<<<<< HEAD
 	if (val > g_config.sindex_data_max_memory) {
 		goto FAIL;
 	}
@@ -4606,20 +4605,6 @@
 	if (val > imd->si->config.data_max_memory) {
 		goto FAIL;
 	}
-=======
-	if (val > g_config.sindex_data_max_memory) goto FAIL;
-
-	// Namespace reservation
-	val = cf_atomic_int_add(&ns->sindex_data_memory_used, bytes);
-	ns_reserved = true;
-	if (val > ns->sindex_data_max_memory)      goto FAIL;
-
-	// Secondary Index Specific
-	val = cf_atomic_int_add(&imd->si->data_memory_used, bytes);
-	si_reserved = true;
-	if (val > imd->si->config.data_max_memory) goto FAIL;
-
->>>>>>> f85a5a35
 	return true;
 
 FAIL:

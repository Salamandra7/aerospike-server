--- conflicted
+++ resolved
@@ -99,11 +99,8 @@
 	tr->proxy_msg                 = 0;
 
 	tr->incoming_cluster_key      = 0;
-<<<<<<< HEAD
-	tr->from_xdr = 0;
-=======
-
->>>>>>> 74f9f169
+	tr->from_xdr                  = 0;
+
 	UREQ_DATA_INIT(&tr->udata);
 
 	tr->batch_shared              = 0;

--- conflicted
+++ resolved
@@ -1317,135 +1317,6 @@
 	UREQ_DATA_RESET(&tr->udata);
 }
 
-<<<<<<< HEAD
-/*
- * Internal Function: Serialize passed in as_val into passed in buffer.
- * 					  msgpack is used for packing
- *
- * 					  Note that passed in buffer should have enough space
- * 					  .. caller is responsible for figuring out space required
- * 					  and allocate it.
- *
- * 					  If passed in buffer is NULL only the required size is
- * 					  calculated.
- *
- * Parameters:
- * 		val     : as_val which needs to be laid out on buffer
- * 		buf     : buffer to lay serialize value on.
- * 		size    : size of the laid out data
- *
- * Return value : nothing. If all goes good the buffer is properly
- * 				  filled up and size value is set.
- *
- * Callers:
- * 		as_msg_make_val_response_bufbuilder
- * 		as_query__add_val_response
- */
-void
-as_val_tobuf(const as_val *v, uint8_t *buf, uint32_t *size)
-{
-	if ( v != NULL ) {
-		switch( as_val_type(v) ) {
-			case AS_NIL:
-			{
-				*size = 0;
-				break;
-			}
-			case AS_BOOLEAN:
-			{
-				*size = 8;
-				if (buf) {
-					as_boolean * b = as_boolean_fromval(v);
-					int64_t bi = as_boolean_tobool(b) == true ? 1 : 0;
-					int64_t ri = __cpu_to_be64(bi);
-					memcpy(buf, &ri, *size);
-				}
-				break;
-			}
-			case AS_INTEGER:
-			{
-				*size = 8;
-				if (buf) {
-					as_integer * i = as_integer_fromval(v);
-					int64_t ri = __cpu_to_be64(as_integer_toint(i));
-					memcpy(buf, &ri, *size);
-				}
-				break;
-			}
-			case AS_DOUBLE:
-			{
-				*size = 8;
-				if (buf) {
-					double x = as_double_get(as_double_fromval(v));
-					uint64_t ri = __cpu_to_be64(*(uint64_t*)&x);
-					memcpy(buf, &ri, *size);
-				}
-				break;
-			}
-			case AS_STRING:
-			{
-				as_string * s = as_string_fromval(v);
-				*size = as_string_len(s);
-				if (buf) {
-					char * rs = (char *) as_string_tostring(s);
-					memcpy(buf, rs, *size);
-				}
-				break;
-			}
-			case AS_GEOJSON:
-			{
-                as_val_geojson_to_client(v, buf, size);
-				break;
-			}
-			case AS_BYTES:
-			{
-				as_bytes * b = as_bytes_fromval(v);
-				*size = as_bytes_size(b);
-				if (buf) {
-					uint8_t * rs = as_bytes_get(b);
-					memcpy(buf, rs, *size);
-				}
-				break;
-			}
-			case AS_MAP:
-			case AS_LIST:
-			{
-				as_buffer asbuf;
-				as_buffer_init(&asbuf);
-
-				as_serializer s;
-				as_msgpack_init(&s);
-
-				int res = as_serializer_serialize(&s, (as_val*)v, &asbuf);
-
-				if (res != 0) {
-					cf_warning(AS_UDF, "List serialization failure (%d)", res);
-					as_buffer_destroy(&asbuf);
-					break;
-				}
-				*size = asbuf.size;
-				if (buf) {
-					memcpy(buf, asbuf.data, asbuf.size);
-				}
-				// not needed as it is stack allocated
-				// as_serializer_destroy(&s);
-				as_buffer_destroy(&asbuf);
-				break;
-			}
-
-			default:
-			{
-				cf_debug(AS_UDF, "SUCCESS: VAL TYPE UNDEFINED %d\n",
-						 as_val_type(v));
-				*size = 0;
-			}
-		}
-	}
-	else {
-		*size = 0;
-	}
-}
-
 /*
  * Internal Function: Convert value in passed in as_bin into as_val.
  *                    This function allocates memory. Caller needs
@@ -1562,42 +1433,6 @@
 	return value;
 }
 
-int
-to_particle_type(int from_as_type)
-{
-	switch (from_as_type) {
-		case AS_NIL:
-			return AS_PARTICLE_TYPE_NULL;
-			break;
-		case AS_BOOLEAN:
-		case AS_INTEGER:
-			return AS_PARTICLE_TYPE_INTEGER;
-			break;
-		case AS_DOUBLE:
-			return AS_PARTICLE_TYPE_FLOAT;
-			break;
-		case AS_STRING:
-			return AS_PARTICLE_TYPE_STRING;
-		case AS_BYTES:
-			return AS_PARTICLE_TYPE_BLOB;
-		case AS_GEOJSON:
-			return AS_PARTICLE_TYPE_GEOJSON;
-		case AS_LIST:
-			return AS_PARTICLE_TYPE_LIST;
-		case AS_MAP:
-			return AS_PARTICLE_TYPE_MAP;
-		case AS_UNKNOWN:
-		case AS_REC:
-		case AS_PAIR:
-		default:
-			cf_warning(AS_UDF, "unmappable type %d", from_as_type);
-			break;
-	}
-	return AS_PARTICLE_TYPE_NULL;
-}
-
-=======
->>>>>>> 4c6260a5
 static const cf_fault_severity as_level_map[5] = {
 	[AS_LOG_LEVEL_ERROR] = CF_WARNING,
 	[AS_LOG_LEVEL_WARN]	= CF_WARNING,
